--- conflicted
+++ resolved
@@ -344,13 +344,8 @@
         # Initialize the storage and paths
         storage = self.storage
 
-<<<<<<< HEAD
         path_parameters = path_data / "parameters-common"
         path_arrays = path_data / self.source_type
-=======
-        path_parameters = self.path_data / "parameters"
-        path_data = self.path_data
->>>>>>> 2ffff0e2
 
         # Dataset items
         path_dataset = f"dayabay_dataset_{self.dataset}"
@@ -412,17 +407,10 @@
             "snf_correction": path_data / f"snf_correction.{self.source_type}",
             "daily_detector_data": path_data
             / f"{path_dataset}/{path_dataset}_daily_detector_data.{self.source_type}",
-<<<<<<< HEAD
-            "daily_reactor_data": path_arrays / f"reactor_power_28days_by_number_of_fissions.{self.source_type}",
-            "iav_matrix": path_arrays / f"detector_iav_matrix.{self.source_type}",
-            "lsnl_curves": path_arrays / f"detector_lsnl_curves.{self.source_type}",
-            "background_spectra": path_arrays
-=======
             "daily_reactor_data": path_data / f"reactor_power_28days_by_number_of_fissions.{self.source_type}",
             "iav_matrix": path_data / f"detector_iav_matrix.{self.source_type}",
             "lsnl_curves": path_data / f"detector_lsnl_curves.{self.source_type}",
             "background_spectra": path_data
->>>>>>> 2ffff0e2
             / f"{path_dataset}/{path_dataset}_bkg_spectra_{{}}.{self.source_type}",
         }
 
