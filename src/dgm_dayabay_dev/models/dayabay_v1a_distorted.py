from __future__ import annotations

from itertools import product
from os.path import relpath
from pathlib import Path
from typing import TYPE_CHECKING

from dag_modelling.core import Graph, NodeStorage
from dag_modelling.tools.logger import INFO, logger
from nested_mapping import NestedMapping
from numpy import ascontiguousarray, ndarray
from numpy.random import Generator
from pandas import DataFrame
from collections.abc import Mapping, Sequence

# pyright: reportUnusedExpression=false

if TYPE_CHECKING:
    from typing import KeysView, Literal

    from dag_modelling.core.meta_node import MetaNode
    from numpy.typing import NDArray

# Define a dictionary of groups of nuisance parameters in a format `name: path`,
# where path denotes the location of the parameters in the storage.
_SYSTEMATIC_UNCERTAINTIES_GROUPS = {
    "survival_probability": "survival_probability",
    "eres": "detector.eres",
    "lsnl": "detector.lsnl_scale_a",
    "iav": "detector.iav_offdiag_scale_factor",
    "detector_relative": "detector.detector_relative",
    "energy_per_fission": "reactor.energy_per_fission",
    "nominal_thermal_power": "reactor.nominal_thermal_power",
    "snf": "reactor.snf_scale",
    "neq": "reactor.nonequilibrium_scale",
    "fission_fraction": "reactor.fission_fraction_scale",
    "background_rate": "background",
    "hm_corr": "reactor_antineutrino.spectrum_uncertainty.corr",
    "hm_uncorr": "reactor_antineutrino.spectrum_uncertainty.uncorr",
}


class model_dayabay_v1a_distorted:
    """The Daya Bay model implementation version v1a_distorted.

    Purpose:
        - Introduce spectral distortion for sensitivity studies.

    Attributes
    ----------
    storage : NodeStorage
        Nested dictionary with model elements: nodes, parameters, etc.
    graph : Graph
        Graph instance.
    index : dict[str, tuple[str, ...]]
        Dictionary with all possible names for replicated items, e.g.
        "detector": ("AD11", "AD12", ...); reactor: ("R1", ...); ...
        index is setup within the model.
    combinations : dict[str, tuple[tuple[str, ...], ...]]
        Lists of all combinations of values of 1 and more indices,
        e.g. detector, detector/period, reator/isotope, reactor/isotope/period, etc.
    spectrum_correction_interpolation_mode : str, default="exponential"
        Mode of how the parameters of the free spectrum model
        are treated:
            - "exponential": pᵢ=0 by default, S(Eᵢ) is
              multiplied by exp(pᵢ) the correction is always
              positive, but nonlinear.
            - "linear": pᵢ=0 by default, S(Eᵢ) is multiplied by
              1+pᵢ the correction may be negative, but is always
              linear.
    spectrum_correction_location : str, default="before-integration"
        Place, where the spectrum correction is applied:
            - "before-integration": the antineutrino spectrum of each isotope is
              corrected, domain — neutrino energy.
            - "after-integration": the expected spectrum of each detector during each
              period is corrected (before detector effects), domain: deposited energy
              (Edep). The conversion from Eν to Edep is done approximately by a constant
              shift.
    concatenation_mode : str, default="detector_period"
        Choses the observation to be analyzed:
            - "detector_period" - concatenation of observations at
              each detector at each period,
            - "detector" - concatenation of observations at each
              detector (combined for all period).
    monte_carlo_mode : str, default="asimov".
        The Monte-Carlo mode for pseudo-data:
            - "asimov" - Asimov, no fluctuations,
            - "normal-stats" - normal fluctuations with statistical,
              errors,
            - "poisson" - Poisson fluctuations.
    covariance_groups: list[Literal["survival_probability", "eres", "lsnl", "iav", "detector_relative",
        "energy_per_fission", "nominal_thermal_power", "snf", "neq", "fission_fraction", "background_rate",
        "hm_corr", "hm_uncorr"]], default=[]
        List of nuicance groups to be added to covariance matrix. If no parameters passed,
        full covariance matrix will be created.
    pull_groups: list[Literal["survival_probability", "eres", "lsnl", "iav", "detector_relative",
        "energy_per_fission", "nominal_thermal_power", "snf", "neq", "fission_fraction", "background_rate",
        "hm_corr", "hm_uncorr"]], default=[]
        List of nuicance groups to be added to `nuisance.extra_pull`. If no parameters passed, it will add all nuisance parameters.
    final_erec_bin_edges : Path | Sequence[int | float] | NDArray | None, default=None
        Text file with bin edges for the final binning or the edges themselves, which is relevant for the χ² calculation.
    is_absolute_efficiency_fixed : bool, default=True
        Switch detector absolute correlated efficiency from fixed to constrained parameter.
    path_data : Path
        Path to the data.
    source_type : str, default="hdf5"
        Type of the data to read ("tsv", "hdf5", "root" or "npz").
    leading_mass_splitting_3l_name: Literal["DeltaMSq32", "DeltaMSq31"], default="DeltaMSq32"
        Leading mass splitting.

    Technical attributes
    --------------------
    _strict : bool, default=True
        Strict mode. Stop execution if:
            - the model is not complete,
            - any labels were not applied.
    _close : bool, default=True
        if True the graph is closed and memory is allocated
        may be used to debug corrupt model.
    _random_generator : Generator
        numpy random generator to be used for ToyMC.
    _covariance_matrix : MetaNode
        covariance matrix, computed on this model.
    _frozen_nodes : dict[str, tuple]
        storage with nodes, which are being fixed at their values and
        require manual intervention in order to be recalculated.
    """

    __slots__ = (
        "storage",
        "graph",
        "index",
        "combinations",
        "_path_data",
        "_leading_mass_splitting_3l_name",
        "spectrum_correction_interpolation_mode",
        "spectrum_correction_location",
        "concatenation_mode",
        "monte_carlo_mode",
        "_arrays_dict",
        "_covariance_groups",
        "_pull_groups",
        "_final_erec_bin_edges",
        "_is_absolute_efficiency_fixed",
        "_source_type",
        "_strict",
        "_close",
        "_covariance_matrix",
        "_frozen_nodes",
        "_random_generator",
    )

    storage: NodeStorage
    graph: Graph
    index: dict[str, tuple[str, ...]]
    combinations: dict[str, tuple[tuple[str, ...], ...]]
    _path_data: Path
    _leading_mass_splitting_3l_name: Literal["DeltaMSq32", "DeltaMSq31"]
    spectrum_correction_interpolation_mode: Literal["linear", "exponential"]
    spectrum_correction_location: Literal["before-integration", "after-integration"]
    concatenation_mode: Literal["detector", "detector_period"]
    monte_carlo_mode: Literal["asimov", "normal-stats", "poisson"]
    _arrays_dict: dict[str, Path | NDArray | None]
    _covariance_groups: Sequence[Literal[
            "survival_probability", "eres", "lsnl", "iav",
            "detector_relative", "energy_per_fission", "nominal_thermal_power",
            "snf", "neq", "fission_fraction", "background_rate", "hm_corr", "hm_uncorr"
    ]] | KeysView
    _pull_groups: Sequence[Literal[
            "survival_probability", "eres", "lsnl", "iav",
            "detector_relative", "energy_per_fission", "nominal_thermal_power",
            "snf", "neq", "fission_fraction", "background_rate", "hm_corr", "hm_uncorr"
    ]]
    _final_erec_bin_edges: Path | NDArray | None
<<<<<<< HEAD
    _is_absolute_efficiency_fixed: bool
    _source_type: Literal["tsv", "hdf5", "root", "npz", "default:hdf5"]
=======
    _source_type: Literal["tsv", "hdf5", "root", "npz"]
>>>>>>> 328a94a7
    _strict: bool
    _close: bool
    _random_generator: Generator
    _covariance_matrix: MetaNode
    _frozen_nodes: dict[str, tuple]

    def __init__(
        self,
        *,
        strict: bool = True,
        close: bool = True,
        override_indices: Mapping[str, Sequence[str]] = {},
        override_cfg_files: Mapping[str, str] = {},
        leading_mass_splitting_3l_name: Literal["DeltaMSq32", "DeltaMSq31"] = "DeltaMSq32",
        spectrum_correction_interpolation_mode: Literal["linear", "exponential"] = "exponential",
        spectrum_correction_location: Literal[
            "before-integration", "after-integration"
        ] = "before-integration",
        seed: int = 0,
        monte_carlo_mode: Literal["asimov", "normal-stats", "poisson"] = "asimov",
        concatenation_mode: Literal["detector", "detector_period"] = "detector_period",
        parameter_values: dict[str, float | str] = {},
        path_data: str | Path | None = None,
        antineutrino_spectrum_segment_edges: str | Path | None = None,
        final_erec_bin_edges: str | Path | Sequence[int | float] | NDArray | None = None,
        covariance_groups: Sequence[Literal[
            "survival_probability", "eres", "lsnl", "iav",
            "detector_relative", "energy_per_fission", "nominal_thermal_power",
            "snf", "neq", "fission_fraction", "background_rate", "hm_corr", "hm_uncorr"
        ]] | KeysView = [],
        pull_groups: Sequence[Literal[
            "survival_probability", "eres", "lsnl", "iav",
            "detector_relative", "energy_per_fission", "nominal_thermal_power",
            "snf", "neq", "fission_fraction", "background_rate", "hm_corr", "hm_uncorr"
        ]] = [],
        is_absolute_efficiency_fixed: bool = True,
    ):
        """Model initialization.

        Parameters
        ----------
        seed: int
              random seed to be passed to random generator for ToyMC
        override_indices : dict[str, Sequence[str]]
                           dictionary with indices to override self.index.
                           may be used to reduce the number of detectors or reactors in
                           the model

        for the description of other parameters, see description of the class.
        """
        self._strict = strict
        self._close = close

        assert spectrum_correction_interpolation_mode in {"linear", "exponential"}
        assert spectrum_correction_location in {
            "before-integration",
            "after-integration",
        }
        assert monte_carlo_mode in {"asimov", "normal-stats", "poisson"}
        assert concatenation_mode in {"detector", "detector_period"}

        for covariance_group in covariance_groups:
            assert covariance_group in _SYSTEMATIC_UNCERTAINTIES_GROUPS

        if not covariance_groups:
            covariance_groups = _SYSTEMATIC_UNCERTAINTIES_GROUPS.keys()

        covariance_groups_set = set(covariance_groups)
        pull_groups_set = set(pull_groups)
        pull_covariance_intersect = pull_groups_set.intersection(covariance_groups_set)
        if pull_covariance_intersect:
            logger.log(
                INFO,
                "Pull groups intersect with covariance groups: "
                f"{pull_covariance_intersect}")

        systematic_groups_pull_covariance_intersect = set(
            _SYSTEMATIC_UNCERTAINTIES_GROUPS.keys()
        ).difference(covariance_groups_set).difference(pull_groups_set)
        if systematic_groups_pull_covariance_intersect:
            logger.log(
                INFO,
                "Several systematic groups are missing from `pull_groups` and `covariance_groups`: "
                f"{systematic_groups_pull_covariance_intersect}"
            )

        from ..tools.validate_load_array import validate_load_array
        self._arrays_dict = {
            "antineutrino_spectrum_segment_edges": validate_load_array(antineutrino_spectrum_segment_edges),
            "final_erec_bin_edges": validate_load_array(final_erec_bin_edges),
        }

        if antineutrino_spectrum_segment_edges is not None and override_cfg_files.get("antineutrino_spectrum_segment_edges"):
            raise RuntimeError("Antineutrino bin edges couldn't be overloaded via `antineutrino_spectrum_segment_edges` and `override_cfg_files` simultaneously")

        if final_erec_bin_edges is not None and override_cfg_files.get("final_erec_bin_edges"):
            raise RuntimeError("Final Erec bin edges couldn't be overloaded via `final_erec_bin_edges` and `override_cfg_files` simultaneously")

        match path_data:
            case str() | Path():
                self._path_data = Path(path_data)
            case None:
                self._path_data = Path("data/dayabay-v1a/hdf5")
            case _:
                raise RuntimeError(f"Unsupported path option: {path_data}")

        from ..tools.validate_dataset import validate_dataset_get_source_type

        self._source_type = validate_dataset_get_source_type(
            self._path_data, "dataset_info.yaml", version_min="0.2.0", version_max="1.0.0"
        )

        self.storage = NodeStorage()
        self._leading_mass_splitting_3l_name = leading_mass_splitting_3l_name
        self.spectrum_correction_interpolation_mode = spectrum_correction_interpolation_mode
        self.spectrum_correction_location = spectrum_correction_location
        self.concatenation_mode = concatenation_mode
        self.monte_carlo_mode = monte_carlo_mode
        self._covariance_groups = covariance_groups
        self._pull_groups = pull_groups
        self._is_absolute_efficiency_fixed = is_absolute_efficiency_fixed
        match final_erec_bin_edges:
            case str() | Path():
                self._final_erec_bin_edges = Path(final_erec_bin_edges)
            case Sequence() | ndarray():
                self._final_erec_bin_edges = ascontiguousarray(final_erec_bin_edges, dtype="d")
            case None:
                self._final_erec_bin_edges = None
            case _:
                raise RuntimeError(
                    f"Invalid 'final_erec_bin_edges type: {type(final_erec_bin_edges).__name__}"
                )
        self._random_generator = self._create_random_generator(seed)

        logger.log(INFO, f"Model version: {type(self).__name__}")
        logger.log(INFO, f"Data path: {self.path_data!s}")
        logger.log(INFO, f"Concatenation mode: {self.concatenation_mode}")
        logger.log(
            INFO,
            f"Spectrum correction mode: {self.spectrum_correction_interpolation_mode}",
        )
        logger.log(
            INFO,
            f"Spectrum correction location: {self.spectrum_correction_location.replace('-', ' ')}",
        )
        assert self.spectrum_correction_interpolation_mode in {"linear", "exponential"}
        assert self.spectrum_correction_location in {
            "before-integration",
            "after-integration",
        }

        self._frozen_nodes = {}
        self.combinations = {}

        override_indices = {k: tuple(v) for k, v in override_indices.items()}

        cfg_file_mapping = self._build_cfg_file_mapping(override_cfg_files)

        self.build(cfg_file_mapping, override_indices)

        if parameter_values:
            self.set_parameters(parameter_values)

    def _build_cfg_file_mapping(self, override_cfg_files: Mapping[str, str]) -> dict[str, Path]:
        path_data = self.path_data
        path_parameters = path_data / "parameters"

        # fmt: off
        # Dataset items
        cfg_file_mapping = {
            "antineutrino_spectrum_segment_edges":               path_parameters / "reactor_antineutrino_spectrum_edges.tsv",
            "final_erec_bin_edges":                              path_parameters / "final_erec_bin_edges.tsv",
            "parameters.survival_probability":                   path_parameters / "survival_probability.yaml",
            "parameters.survival_probability_solar":             path_parameters / "survival_probability_solar.yaml",
            "parameters.survival_probability_constants":         path_parameters / "survival_probability_constants.yaml",
            "parameters.pdg_constants":                          path_parameters / "pdg2024.yaml",
            "parameters.ibd_constants":                          path_parameters / "ibd_constants.yaml",
            "parameters.conversion_thermal_power":               path_parameters / "conversion_thermal_power.py",
            "parameters.conversion_survival_probability":        path_parameters / "conversion_survival_probability_argument.py",
            "parameters.baselines":                              path_parameters / "baselines.yaml",
            "parameters.detector_normalization":                 path_parameters / "detector_normalization.yaml",
            "parameters.detector_efficiency":                    path_parameters / "detector_efficiency.yaml",
            "parameters.detector_n_protons_nominal":             path_parameters / "detector_n_protons_nominal.yaml",
            "parameters.detector_n_protons_correction":          path_parameters / "detector_n_protons_correction.yaml",
            "parameters.detector_eres":                          path_parameters / "detector_eres.yaml",
            "parameters.detector_lsnl":                          path_parameters / "detector_lsnl.yaml",
            "parameters.detector_iav_offdiag_scale":             path_parameters / "detector_iav_offdiag_scale.yaml",
            "parameters.detector_relative":                      path_parameters / "detector_relative.yaml",
            "parameters.detector_absolute":                      path_parameters / "extra/detector_absolute.yaml",
            "parameters.reactor_thermal_power_nominal":          path_parameters / "reactor_thermal_power_nominal.yaml",
            "parameters.reactor_energy_per_fission":             path_parameters / "reactor_energy_per_fission.yaml",
            "parameters.reactor_snf":                            path_parameters / "reactor_snf.yaml",
            "parameters.reactor_nonequilibrium_correction":      path_parameters / "reactor_nonequilibrium_correction.yaml",
            "parameters.reactor_snf_fission_fractions":          path_parameters / "reactor_snf_fission_fractions.yaml",
            "parameters.reactor_fission_fraction_scale":         path_parameters / "reactor_fission_fraction_scale.yaml",
            "parameters.background_rate_scale_accidentals":      path_parameters / "background_rate_scale_accidentals.yaml",
            "parameters.background_rates_uncorrelated":          path_parameters / f"background_rates_uncorrelated.yaml",
            "parameters.background_rates_correlated":            path_parameters / f"background_rates_correlated.yaml",
            "parameters.background_rate_uncertainty_scale_amc":  path_parameters / "background_rate_uncertainty_scale_amc.yaml",
            "parameters.background_rate_uncertainty_scale_site": path_parameters / f"background_rate_uncertainty_scale_site.yaml",
            "reactor_antineutrino_spectra":                      path_data / f"reactor_antineutrino_spectra_hm.{self.source_type}",
            "reactor_antineutrino_spectra_uncertainties":        path_data / f"reactor_antineutrino_spectra_hm_uncertainties.{self.source_type}",
            "nonequilibrium_correction":                         path_data / f"nonequilibrium_correction.{self.source_type}",
            "snf_correction":                                    path_data / f"snf_correction.{self.source_type}",
            "daily_detector_data":                               path_data / f"dayabay_dataset/dayabay_daily_detector_data.{self.source_type}",
            "daily_reactor_data":                                path_data / f"reactors_operation_data.{self.source_type}",
            "iav_matrix":                                        path_data / f"detector_iav_matrix.{self.source_type}",
            "lsnl_curves":                                       path_data / f"detector_lsnl_curves.{self.source_type}",
            "background_spectra":                                path_data / "dayabay_dataset/dayabay_background_spectra_{}." f"{self.source_type}",
            "dataset":                                           path_data / "dayabay_dataset/dayabay_ibd_spectra_{}." f"{self.source_type}",
        }
        # fmt: on
        for cfg_name, path in override_cfg_files.items():
            cfg_file_mapping.update({cfg_name: Path(path)})

        for array_name, array in self._arrays_dict.items():
            match array:
                case ndarray():
                    del cfg_file_mapping[array_name]
                case Path():
                    cfg_file_mapping[array_name] = array

        return cfg_file_mapping

    @property
    def source_type(self) -> Literal["tsv", "hdf5", "npz", "root"]:
        return self._source_type

    @property
    def path_data(self) -> Path:
        return self._path_data

    @property
    def nbins(self) -> int:
        return self.storage["outputs.eventscount.final.concatenated.selected"].data.shape[0]

    def build(
        self, cfg_file_mapping: dict[str, Path], override_indices: dict[str, tuple[str, ...]] = {}
    ):
        """Actually build the model.

        Steps:
            - initialize indices to describe repeated components
            - read parameters
            - block by block initialize the nodes of the model and connect them
                - read the data whenever necessary

        Parameters
        ----------
        override_indices : dict[str, tuple[str, ...]]
                           dictionary with indices to override self.index.
                           may be used to reduce the number of detectors or reactors in the
                           model
        """
        #
        # Import necessary nodes and loaders
        #
        from dag_modelling.bundles.file_reader import FileReader
        from dag_modelling.bundles.load_array import load_array
        from dag_modelling.bundles.load_graph import load_graph, load_graph_data
        from dag_modelling.bundles.load_hist import load_hist
        from dag_modelling.bundles.load_parameters import load_parameters
        from dag_modelling.bundles.load_record import load_record_data
        from dag_modelling.bundles.make_y_parameters_for_x import make_y_parameters_for_x
        from dag_modelling.lib.arithmetic import (
            Abs,
            Difference,
            Division,
            Product,
            ProductShiftedScaled,
            Sum,
        )
        from dag_modelling.lib.axis import BinCenter, BinWidth
        from dag_modelling.lib.common import Array, Concatenation, Proxy, View
        from dag_modelling.lib.exponential import Exp
        from dag_modelling.lib.hist import AxisDistortionMatrixPointwise, Rebin
        from dag_modelling.lib.integration import Integrator
        from dag_modelling.lib.interpolation import Interpolator
        from dag_modelling.lib.linalg import Cholesky, VectorMatrixProduct
        from dag_modelling.lib.normalization import RenormalizeDiag
        from dag_modelling.lib.parameters import ParArrayInput
        from dag_modelling.lib.physics import EnergyResolution
        from dag_modelling.lib.statistics import (
            Chi2,
            CNPStat,
            CovarianceMatrixGroup,
            LogPoissonRatio,
            LogProdDiag,
            MonteCarlo,
        )
        from dag_modelling.lib.summation import ArraySum, SumMatOrDiag, WeightedSumArgs
        from dgm_reactor_neutrino import (
            IBDXsecVBO1Group,
            InverseSquareLaw,
            NueSurvivalProbability,
        )
        from nested_mapping.tools import remap_items
        from numpy import linspace

        from ..bundles.refine_detector_data import refine_detector_data
        from ..bundles.refine_lsnl_data import refine_lsnl_data
        from ..bundles.refine_reactor_data import refine_reactor_data
        from ..bundles.sync_reactor_detector_data import sync_reactor_detector_data

        storage = self.storage

        # Read Eν edges for the parametrization of free antineutrino spectrum model
        # Loads the python file and returns variable "edges", which should be defined
        # in the file and has type `ndarray`.
        if isinstance(self._arrays_dict["antineutrino_spectrum_segment_edges"], ndarray):
            antineutrino_model_edges = self._arrays_dict["antineutrino_spectrum_segment_edges"]
            logger.info(f"Antineutrino model bin edges passed via argument: {antineutrino_model_edges!s}")
        else:
            antineutrino_model_edges = FileReader.record[
                cfg_file_mapping["antineutrino_spectrum_segment_edges"]
            ]["E_neutrino_MeV"]

        # Provide some convenience substitutions for labels
        index_names = {
            "U235": "²³⁵U",
            "U238": "²³⁸U",
            "Pu239": "²³⁹Pu",
            "Pu241": "²⁴¹Pu",
        }
        site_arrangement = {
            "EH1": ("AD11", "AD12"),
            "EH2": ("AD21", "AD22"),
            "EH3": ("AD31", "AD32", "AD33", "AD34"),
        }

        #
        # Provide indices, names and lists of values in order to work with repeated
        # items
        #
        index = self.index = {
            # Data acquisition period
            "period": ("6AD", "8AD", "7AD"),
            # Detector names
            "detector": (
                "AD11",
                "AD12",
                "AD21",
                "AD22",
                "AD31",
                "AD32",
                "AD33",
                "AD34",
            ),
            # A subset of detector names, which are considered for the χ² calculation.
            # Will be applied for selection of the histograms for the model prediction and real data.
            "detector_selected": (
                "AD11",
                "AD12",
                "AD21",
                "AD22",
                "AD31",
                "AD32",
                "AD33",
                "AD34",
            ),
            # Source of background events:
            #     - accidentals: accidental coincidences
            #     - lithium_helium: ⁹Li and ⁸He related events
            #     - fast_neutrons: fast neutrons, includes also and muon decay background
            #     - amc: ²⁴¹Am¹³C calibration source related background
            #     - alpha_neutron: ¹³C(α,n)¹⁶O background
            "background": (
                "accidentals",
                "lithium_helium",
                "fast_neutrons",
                "amc",
                "alpha_neutron",
            ),
            "background_stable": (
                "lithium_helium",
                "fast_neutrons",
                "amc",
                "alpha_neutron",
            ),  # TODO: doc
            "background_site_correlated": ("lithium_helium", "fast_neutrons"),  # TODO: doc
            "background_not_site_correlated": ("accidentals", "amc", "alpha_neutron"),  # TODO: doc
            "background_not_correlated": ("accidentals", "alpha_neutron"),  # TODO: doc
            # Experimental sites
            "site": ("EH1", "EH2", "EH3"),
            # Fissile isotopes
            "isotope": ("U235", "U238", "Pu239", "Pu241"),
            # Fissile isotopes, which spectrum requires Non-Equilibrium correction to be
            # applied
            "isotope_neq": ("U235", "Pu239", "Pu241"),
            # Nuclear reactors
            "reactor": ("R1", "R2", "R3", "R4", "R5", "R6"),
            # Sources of antineutrinos:
            #     - "nu_main": for antineutrinos from reactor cores with no
            #                  Non-Equilibrium correction applied
            #     - "nu_neq": antineutrinos from Non-Equilibrium correction
            #     - "nu_snf": antineutrinos from Spent Nuclear Fuel
            "antineutrino_source": ("nu_main", "nu_neq", "nu_snf"),
            # Model related antineutrino spectrum correction type:
            #     - uncorrelated
            #     - correlated
            "antineutrino_unc": ("uncorr", "corr"),
            # Part of the Liquid scintillator non-linearity (LSNL) parametrization
            "lsnl": ("nominal", "pull0", "pull1", "pull2", "pull3"),
            # Nuisance related part of the Liquid scintillator non-linearity (LSNL)
            # parametrization
            "lsnl_nuisance": ("pull0", "pull1", "pull2", "pull3"),
            # Free antineutrino spectrum parameter names: one parameter for each edge
            # from `antineutrino_model_edges`
            "spec": tuple(f"spec_scale_{i:02d}" for i in range(len(antineutrino_model_edges))),
        }

        # Define isotope names in lower case
        index["isotope_lower"] = tuple(isotope.lower() for isotope in index["isotope"])

        # Optionally override (reduce) indices
        for index_name, index_values in override_indices.items():
            if index_name not in index:
                raise RuntimeError(f"Invalide index {index_name} found when overriding indices")
            index[index_name] = index_values

        # Check that the detector indices are consistent.
        detectors = index["detector"]
        detectors_selected = set(index["detector_selected"])
        assert detectors_selected.issubset(
            detectors
        ), f"index['detector_selected'] is not consistent with index['detector']: {detectors_selected} ⊈ {detectors}"
        index["detector_excluded"] = tuple(d for d in detectors if not d in detectors_selected)

        # Check there are now overlaps
        index_all = index["isotope"] + index["detector"] + index["reactor"] + index["period"]
        set_all = set(index_all)
        if len(index_all) != len(set_all):
            raise RuntimeError("Repeated indices")

        # Collection combinations between 2 and more indices. Ensure some combinations,
        # e.g. detectors not present at certain periods, are excluded.
        # For example, combinations["reactor.detector"] contains:
        # (("R1", "AD11"), ("R1", "AD12"), ..., ("R2", "AD11"), ...)
        #
        # The dictionary combinations is one of the main elements to loop over and match
        # parts of the computational graph
        inactive_detectors = ({"6AD", "AD22"}, {"6AD", "AD34"}, {"7AD", "AD11"})
        required_combinations = tuple(index.keys()) + (
            "reactor.detector",
            "reactor.isotope",
            "reactor.isotope_neq",
            "reactor.period",
            "reactor.isotope.period",
            "reactor.isotope.detector",
            "reactor.isotope_neq.detector",
            "reactor.isotope.detector.period",
            "reactor.isotope_neq.detector.period",
            "reactor.detector.period",
            "detector.period",
            "site.period",
            "period.detector",
            "antineutrino_unc.isotope",
            "background.detector",
            "background_stable.detector",
            "background.detector.period",
            "background.period.detector",
            "background_stable.detector.period",
            "background_site_correlated.detector.period",
            "background_not_site_correlated.detector.period",
            "background_not_correlated.detector.period",
        )
        combinations = self.combinations
        for combname in required_combinations:
            combitems = combname.split(".")
            items = []
            for it in product(*(index[item] for item in combitems)):
                if any(inact.issubset(it) for inact in inactive_detectors):
                    continue
                items.append(it)
            combinations[combname] = tuple(items)

        # Special treatment is needed for combinations of antineutrino_source and isotope as
        # nu_neq is related to only a fraction of isotopes, while nu_snf does not index
        # isotopes at all
        combinations["antineutrino_source.reactor.isotope.detector"] = (
            tuple(("nu_main",) + cmb for cmb in combinations["reactor.isotope.detector"])
            + tuple(("nu_neq",) + cmb for cmb in combinations["reactor.isotope_neq.detector"])
            + tuple(("nu_snf",) + cmb for cmb in combinations["reactor.detector"])
        )

        # Start building the computational graph within a dedicated context, which
        # includes:
        # - graph - the graph instance.
        #     + All the nodes are added to the graph while graph is open.
        #     + On the exit from the context the graph closes itself, which triggers
        #       allocation of memory for the calculations.
        # - storage - nested dictionary, which is used to store all the created
        #   elements: nodes, outputs, parameters, data items, etc.
        # - filereader - manages reading the files
        #     + ensures, that the input files are opened only once
        #     + closes the files upon the exit of the context
        self.graph = Graph(close_on_exit=self._close, strict=self._strict)

        with self.graph, storage, FileReader:
            # Load all the parameters, necessary for the model. The parameters are
            # divided into three lists:
            # - constant - parameters are not expected to be modified during the
            #   analysis and thus are not passed to the minimizer.
            # - free - parameters that should be minimized and have no constraints
            # - constrained - parameters that should be minimized and have constraints.
            #   The constraints are defined by:
            #   + central values and uncertainties
            #   + central vectors and covariance matrices
            #
            # additionally the following lists are provided
            # - all - all the parameters, including fixed, free and constrained
            # - variable - free and constrained parameters
            # - normalized - a shadow definition of the constrained parameters. Each
            #   normalized parameter has value=0 when the constrained parameter is at
            #   its central value, +1, when it is offset by 1σ. The correlations,
            #   defined by the covariance matrices are properly treated. The conversion
            #   works the both ways: when normalized parameter is modified, the related
            #   constrained parameters are changed as well and vice versa. The
            #   parameters from this list are used to build the nuisance part of the χ²
            #   function.
            #
            # All the parameters are collected in the storage - a nested dictionary,
            # which can handle path-like keys, with "folders" split by periods:
            # - storage["parameters.all"] - storage with all the parameters
            # - storage["parameters", "all"] - the same storage with all the parameters
            # - storage["parameters.all.survival_probability.SinSq2Theta12"] - neutrino oscillation
            #   parameter sin²2θ₁₂
            # - storage["parameters.constrained.survival_probability.SinSq2Theta12"] - same neutrino
            #   oscillation parameter sin²2θ₁₂ in the list of constrained parameters.
            # - storage["parameters.normalized.survival_probability.SinSq2Theta12"] - shadow
            #   (nuisance) parameter for sin²2θ₁₂.
            #
            # The constrained parameter has fields `value`, `normvalue`, `central`, and
            # `sigma`, which could be read to get the current value of the parameter,
            # normalized value, central value, and uncertainty. The assignment to the
            # fields changes the values. Additionally fields `sigma_relative` and
            # `sigma_percent` may be used to get and set the relative uncertainty.
            # ```python
            # p = storage["parameters.all.survival_probability.SinSq2Theta12"]
            # print(p)        # print the description
            # print(p.value)  # print the current value
            # p.value = 0.8   # set the value to 0.8 - affects the model
            # p.central = 0.7 # set the central value to 0.7 - affects the nuisance term
            # p.normvalue = 1 # set the value to central+1sigma
            # ```
            #
            # The non-constrained parameter lacks `central`, `sigma`, `normvalue`, etc
            # fields and is controlled only by `value`. The normalized parameter does
            # have `central` and `sigma` fields, but they are read only. The effect of
            # changing `value` field of the normalized parameter is the same as changing
            # `normvalue` field of its corresponding parameter.
            #
            # ```python
            # np = storage["parameters.normalized.survival_probability.SinSq2Theta12"]
            # print(np)        # print the description
            # print(np.value)  # print the current value -> 0
            # np.value = 1     # set the value to centra+1sigma
            # np.normvalue = 1 # set the value to centra+1sigma
            # # p is also affected
            # ```
            #
            # Load oscillation parameters from 3 configuration files:
            # - Free sin²2θ₁₃ and Δm²₃₂
            # - Constrained sin²2θ₁₃ and Δm²₃₂
            # - Fixed: Neutrino Mass Ordering
            load_parameters(
                path="survival_probability",
                load=cfg_file_mapping["parameters.survival_probability"],
            )

            load_parameters(
                path="survival_probability",
                load=cfg_file_mapping["parameters.survival_probability_solar"],
                joint_nuisance=True,
            )
            load_parameters(
                path="survival_probability",
                load=cfg_file_mapping["parameters.survival_probability_constants"],
            )

            # The parameters are located in "parameters.survival_probability" folder as defined by
            # the `path` argument.
            # The annotated table with values may be then printed for any storage as
            # ```python
            # print(storage["parameters.all.survival_probability"].to_table())
            # print(storage.get_dict("parameters.all.survival_probability").to_table())
            # ```
            # the second line does the same, but ensures that the object, obtained from
            # a storage is another nested dictionary, not a parameter.
            #
            # The `joint_nuisance` options instructs the loader to provide a combined
            # nuisance term for the both the parameters, rather then two of them. The
            # nuisance terms for created constrained parameters are located in
            # "outputs.statistic.nuisance.parts" and may be printed with:
            # ```python
            # print(storage["outputs.statistic.nuisance"].to_table())
            # ```
            # The outputs are typically read-only. They are affected when the parameters
            # are modified and the relevant values are calculated upon request. In this
            # case, when the table is printed.

            # Load fixed parameters for Inverse Beta Decay (IBD) cross section:
            # - particle masses and lifetimes
            # - constants for Vogel-Beacom IBD cross section
            load_parameters(path="ibd", load=cfg_file_mapping["parameters.pdg_constants"])
            load_parameters(path="ibd.csc", load=cfg_file_mapping["parameters.ibd_constants"])

            # Load the conversion constants from metric to natural units:
            # - reactor thermal power
            # - the argument of oscillation probability
            # `scipy.constants` are used to provide the numbers.
            # There are no constants, except maybe 1, 1/3 and π, defined within the
            # code. All the numbers are read based on the configuration files.
            load_parameters(
                path="conversion", load=cfg_file_mapping["parameters.conversion_thermal_power"]
            )
            load_parameters(
                path="conversion",
                load=cfg_file_mapping["parameters.conversion_survival_probability"],
            )

            # Load reactor-detector baselines
            load_parameters(load=cfg_file_mapping["parameters.baselines"])

            # IBD and detector normalization parameters:
            # - free global IBD normalization factor
            # - fixed detector efficiency (variation is managed by uncorrelated
            #   "detector_relative.efficiency_factor")
            # - fixed correction to the number of protons in each detector
            load_parameters(
                path="detector", load=cfg_file_mapping["parameters.detector_normalization"]
            )
            load_parameters(
                path="detector", load=cfg_file_mapping["parameters.detector_efficiency"]
            )
            load_parameters(
                path="detector", load=cfg_file_mapping["parameters.detector_n_protons_nominal"]
            )
            load_parameters(
                path="detector", load=cfg_file_mapping["parameters.detector_n_protons_correction"]
            )

            # Detector energy scale parameters:
            # - constrained correlated between detectors energy resolution parameters
            # - constrained correlated between detectors Liquid Scintillator
            #   Non-Linearity (LSNL) parameters
            # - constrained uncorrelated between detectors energy distortion related to
            #   Inner Acrylic Vessel
            load_parameters(path="detector", load=cfg_file_mapping["parameters.detector_eres"])
            load_parameters(
                path="detector",
                load=cfg_file_mapping["parameters.detector_lsnl"],
                replicate=index["lsnl_nuisance"],
            )
            load_parameters(
                path="detector",
                load=cfg_file_mapping["parameters.detector_iav_offdiag_scale"],
                replicate=index["detector"],
            )
            # Here we use `replicate` argument and pass a list of values. The parameters
            # are replicated for each index value. So 4 parameters for LSNL are created
            # and 8 parameters of IAV are created. The index values are used to
            # construct the path to parameter. See:
            # ```python
            # print(storage["outputs.statistic.nuisance.parts"].to_table())
            # ```
            # which contains parameters "AD11", "AD12", etc.

            # Relative uncorrelated between detectors parameters:
            # - relative efficiency factor (constrained)
            # - relative energy scale factor (constrained)
            # the parameters of each detector are correlated between each other.
            load_parameters(
                path="detector",
                load=cfg_file_mapping["parameters.detector_relative"],
                replicate=index["detector"],
                keys_order=(
                    ("pargroup", "par", "detector"),
                    ("pargroup", "detector", "par"),
                ),
            )

            # Absolute correlated between detectors efficiency factor
            load_parameters(
                path="detector",
                load=cfg_file_mapping["parameters.detector_absolute"],
                state="fixed" if self._is_absolute_efficiency_fixed else "variable",
            )
            # By default extra index is appended at the end of the key (path). A
            # `keys_order` argument is used to change the order of the keys from
            # group.par.detector to group.detector.par so it is easier to access both
            # the parameters of a single detector.

            # Load reactor related parameters:
            # - constrained nominal thermal power
            # - constrained mean energy release per fission
            # - constrained Non-EQuilibrium (NEQ) correction scale
            # - constrained Spent Nuclear Fuel (SNF) scale
            # - fixed values of the fission fractions for the SNF calculation
            load_parameters(
                path="reactor",
                load=cfg_file_mapping["parameters.reactor_thermal_power_nominal"],
                replicate=index["reactor"],
            )
            load_parameters(
                path="reactor", load=cfg_file_mapping["parameters.reactor_energy_per_fission"]
            )
            load_parameters(
                path="reactor",
                load=cfg_file_mapping["parameters.reactor_snf"],
                replicate=index["reactor"],
            )
            load_parameters(
                path="reactor",
                load=cfg_file_mapping["parameters.reactor_nonequilibrium_correction"],
                replicate=combinations["reactor.isotope_neq"],
            )
            load_parameters(
                path="reactor",
                load=cfg_file_mapping["parameters.reactor_snf_fission_fractions"],
            )
            # The nominal thermal power is replicated for each reactor, making its
            # uncertainty uncorrelated. Energy per fission (and fission fraction) has
            # distinct value (and uncertainties) for each isotope, therefore the
            # configuration files have an entry for each index and `replicate` argument
            # is not required. SNF and NEQ corrections are made uncorrelated between the
            # reactors. As only fraction of isotopes are affected by NEQ a dedicated
            # index `isotope_neq` is used for it.

            # Read the constrained and correlated fission fractions. The fission
            # fractions are partially correlated within each reactor. Therefore the
            # configuration file provides the uncertainties and correlations for
            # isotopes. The parameters are then replicated for each reactor and the
            # index is modified to have `isotope` as the innermost part.
            load_parameters(
                path="reactor",
                load=cfg_file_mapping["parameters.reactor_fission_fraction_scale"],
                replicate=index["reactor"],
                keys_order=(
                    ("par", "isotope", "reactor"),
                    ("par", "reactor", "isotope"),
                ),
            )

            # Finally the constrained background rates are loaded. They include the
            # rates and uncertainties for 5 sources of background events for 6-8
            # detectors during 3 periods of data taking.
            load_parameters(
                path="background.rate_scale",
                load=cfg_file_mapping["parameters.background_rate_scale_accidentals"],
                replicate=combinations["period.detector"],
            )
            load_parameters(
                path="background.rate",
                load=cfg_file_mapping["parameters.background_rates_uncorrelated"],
            )
            load_parameters(
                path="background.rate",
                load=cfg_file_mapping["parameters.background_rates_correlated"],
                sigma_visible=True,
            )
            load_parameters(
                path="background.uncertainty_scale",
                load=cfg_file_mapping["parameters.background_rate_uncertainty_scale_amc"],
            )
            load_parameters(
                path="background.uncertainty_scale_by_site",
                load=cfg_file_mapping["parameters.background_rate_uncertainty_scale_site"],
                replicate=combinations["site.period"],
            )

            # Additionally a few constants are provided.
            # A constant to convert seconds to days for the backgrounds estimation
            load_parameters(
                format="value",
                state="fixed",
                parameters={
                    "conversion": {
                        "seconds_in_day": (60 * 60 * 24),
                        "seconds_in_day_inverse": 1 / (60 * 60 * 24),
                    }
                },
                labels={
                    "conversion": {
                        "seconds_in_day": "Number of seconds in a day",
                        "seconds_in_day_inverse": "Fraction of a day in a second",
                    }
                },
            )

            # Load "worst case distortion" parameters
            load_parameters(
                path="survival_probability_fake",
                format="value",
                state="fixed",
                parameters={"baseline": 2000.0},
                labels={
                    "baseline": {
                        "text": "Fake baseline for oscillation-like spectrum distortion [m]",
                        "mark": "L'",
                    }
                },
            )

            load_parameters(
                path="survival_probability_fake.target",
                **{
                    "format": "value",
                    "state": "fixed",
                    "parameters": {
                        "nmo": 1,
                        "SinSq2Theta13": 0.0856,
                        "DeltaMSq31": 0.0025413,
                        "DeltaMSq32": 0.002453,
                        "DeltaMSq21": 0.0000753,
                        "SinSq2Theta12": 0.851,
                    },
                    "labels": {
                        "SinSq2Theta13": {
                            "text": "Fake neutrino mixing amplitude sin²2θ₁₃'",
                            "latex": "Fake neutrino mixing amplitude $\\sin^{2}2\\theta_{13}'$",
                            "mark": "sin²2θ₁₃'",
                        },
                        "DeltaMSq31": {
                            "text": "Fake neutrino mass splitting Δm²₃₁' [eV²]",
                            "latex": "Fake neutrino mass splitting $\\Delta m^{2}_{31}'$ [eV$^2$]",
                            "mark": "Δm²₃₁'",
                        },
                        "DeltaMSq32": {
                            "text": "Fake neutrino mass splitting Δm²₃₂' [eV²]",
                            "latex": "Fake neutrino mass splitting $\\Delta m^{2}_{32}'$ [eV$^2$]",
                            "mark": "Δm²₃₂'",
                        },
                        "DeltaMSq21": {
                            "text": "Fake solar neutrino mass splitting Δm²₂₁' [eV²]",
                            "latex": "Fake solar neutrino mass splitting $\\Delta m^{2}_{21}'$ [eV$^2$]",
                            "mark": "Δm²₂₁'",
                        },
                        "SinSq2Theta12": {
                            "text": "Fake solar neutrino mixing angle sin²2θ₁₂'",
                            "latex": "Fake solar neutrino mixing angle $\\sin^{2}2\\theta_{12}'$",
                            "mark": "sin²2θ₁₂'",
                        },
                        "nmo": {"text": "Fake neutrino mass ordering: NO=1, IO=-1", "mark": "NMO'"},
                    },
                },
            )

            load_parameters(
                path="survival_probability_fake.source",
                **{
                    "format": "value",
                    "state": "fixed",
                    "parameters": {
                        "nmo": 1,
                        "SinSq2Theta13": 0.0856,
                        "DeltaMSq31": 0.0025413,
                        "DeltaMSq32": 0.002453,
                        "DeltaMSq21": 0.0000753,
                        "SinSq2Theta12": 0.851,
                    },
                    "labels": {
                        "SinSq2Theta13": {
                            "text": "Compensated neutrino mixing amplitude sin²2θ₁₃⁰",
                            "latex": "Compensated neutrino mixing amplitude $\\sin^{2}2\\theta_{13}^0$",
                            "mark": "sin²2θ₁₃⁰",
                        },
                        "DeltaMSq31": {
                            "text": "Compensated neutrino mass splitting Δm²₃₁⁰ [eV²]",
                            "latex": "Compensated neutrino mass splitting $\\Delta m^{2}_{31}^0$ [eV$^2$]",
                            "mark": "Δm²₃₁⁰",
                        },
                        "DeltaMSq32": {
                            "text": "Compensated neutrino mass splitting Δm²₃₂⁰ [eV²]",
                            "latex": "Compensated neutrino mass splitting $\\Delta m^{2}_{32}^0$ [eV$^2$]",
                            "mark": "Δm²₃₂⁰",
                        },
                        "DeltaMSq21": {
                            "text": "Compensated solar neutrino mass splitting Δm²₂₁⁰ [eV²]",
                            "latex": "Compensated solar neutrino mass splitting $\\Delta m^{2}_{21}^0$ [eV$^2$]",
                            "mark": "Δm²₂₁⁰",
                        },
                        "SinSq2Theta12": {
                            "text": "Compensated solar neutrino mixing angle sin²2θ₁₂⁰",
                            "latex": "Compensated solar neutrino mixing angle $\\sin^{2}2\\theta_{12}⁰$",
                            "mark": "sin²2θ₁₂⁰",
                        },
                        "nmo": {
                            "text": "Compensated neutrino mass ordering: NO=1, IO=-1",
                            "mark": "NMO⁰",
                        },
                    },
                },
            )

            # Provide a few variable for handy read/write access of the model objects,
            # including:
            # - `nodes` - nested dictionary with nodes. Node is an instantiated function
            #   and is a main building block of the model. Nodes have inputs (function
            #   arguments) and outputs (return values). The model is built by connecting
            #   the outputs of the nodes to inputs of the following nodes.
            # - `inputs` - storage for not yet connected inputs. The inputs are removed
            #   from the storage after connection and the storage is expected to be
            #   empty by the end of the model construction
            # - `outputs` - the return values of the functions used in the model. A
            #   single output contains a single numpy array. **All** the final and
            #   intermediate data may be accessed via outputs. Note: the function
            #   evaluation is triggered by reading the output.
            # - `data` - storage with raw (input) data arrays. It is used as an
            #   intermediate storage, populated with `load_graph_data` and
            #   `load_record_data` methods.
            # - `parameters` - already populated storage with parameters.
            nodes = storage.create_child("nodes")
            inputs = storage.create_child("inputs")
            outputs = storage.create_child("outputs")
            data = storage.create_child("data")
            parameters = storage.get_dict("parameters")
            parameters_nuisance_normalized = storage.get_dict("parameters.normalized")

            # In this section the actual parts of the calculation are created as nodes.
            # First of all the binning is defined for the histograms.
            # - internal binning for the integration: 240 bins of 50 keV from 0 to 241.
            # - final binning for the statistical analysis: 20 keV from 1.3 MeV to 2 MeV
            #   with two wide bins below from 0.7 MeV and above up to 12 MeV.
            # - cosθ (positron angle) edges [-1,1] are defined explicitly for the
            #   integration of the Inverse Beta Decay (IBD) cross section.
            in_edges_fine = linspace(0, 12, 241)
            in_edges_costheta = [-1, 1]

            if isinstance(self._arrays_dict["final_erec_bin_edges"], ndarray):
                in_edges_final = self._arrays_dict["final_erec_bin_edges"]
                logger.info(f"Final Erec bin edges passed via argument: {in_edges_final!s}")
            else:
                in_edges_final = FileReader.record[cfg_file_mapping["final_erec_bin_edges"]][
                    "E_rec_MeV"
                ]

            # Instantiate the storage nodes for bin edges. In what follows all the
            # nodes, outputs and inputs are automatically added to the relevant storage
            # locations. This is done via usage of the `Node.replicate()` class method.
            # The method is also responsible for creating indexed copies of the classes,
            # hence the name.
            edges_costheta, _ = Array.replicate(name="edges.costheta", array=in_edges_costheta)
            edges_energy_common, _ = Array.replicate(
                name="edges.energy_common", array=in_edges_fine
            )
            edges_energy_final, _ = Array.replicate(name="edges.energy_final", array=in_edges_final)
            # For example the final energy node is stored as "nodes.edges.energy_final".
            # The output may be accessed via the node itself, of via the storage of
            # outputs as "outputs.edges.energy_final".
            # ```python
            # node = storage["nodes.edges.energy_final"] # Obtain the node from the
            #                                            # storage
            # output = storage["outputs.edges.energy_final"] # Obtain the outputs from
            #                                                # the storage
            # output = node.outputs["array"] # Obtain the outputs from the node by name
            # output = node.outputs[0] # Obtain the outputs from the node by position
            # print(output.data) # Get the data
            # ```
            # The access to the `output.data` triggers calculation recursively and
            # returns numpy array afterwards. The returned array is read only so the
            # user has no way to overwrite internal data accidentally.

            # For the fine binning we provide a few views, each of which is associated
            # to a distinct energy in the energy conversion process:
            # - Enu - neutrino energy.
            # - Edep - deposited energy of a positron.
            # - Escint - energy, converted to the scintillation light.
            # - Evis - visible energy: scintillation energy after non-linearity
            #   correction.
            # - Erec - reconstructed energy: after smearing.
            View.replicate(name="edges.energy_enu", output=edges_energy_common)
            edges_energy_edep, _ = View.replicate(
                name="edges.energy_edep", output=edges_energy_common
            )
            edges_energy_escint, _ = View.replicate(
                name="edges.energy_escint", output=edges_energy_common
            )
            edges_energy_evis, _ = View.replicate(
                name="edges.energy_evis", output=edges_energy_common
            )
            edges_energy_erec, _ = View.replicate(
                name="edges.energy_erec", output=edges_energy_common
            )
            # While all these nodes refer to the same array, they will have different
            # labels, which is needed for making proper plots.

            # For deposited energy bins provide also bin centers, to be used for
            # antineutrino spectrum correction (free).
            BinCenter.replicate(
                edges_energy_edep,
                name="edges.centers.energy_edep",
            )

            # Finally, create a node with segment edges for modelling the reactor
            # electron antineutrino spectra.
            Array.replicate(
                name="reactor_antineutrino.spectrum_free_correction.spec_model_edges",
                array=antineutrino_model_edges,
            )

            # Define supplementary width of the model of spectra. May be used for
            # plotting.
            BinWidth.replicate(
                outputs.get_value("reactor_antineutrino.spectrum_free_correction.spec_model_edges"),
                name="reactor_antineutrino.spectrum_free_correction.spec_model_widths",
            )

            # Introduce Δ=Eν-Edep=m(n)-m(p)-m(e) approximately connecting neutrino and
            # deposited energy.
            Difference.replicate(
                parameters.get_value("constant.ibd.NeutronMass"),
                parameters.get_value("constant.ibd.ProtonMass"),
                parameters.get_value("constant.ibd.ElectronMass"),
                name="constants.Delta_Enu_Edep",
            )

            # Convert antineutrino energy of the edges of antineutrino spectrum
            # parametrization approximately to deposited energy.
            Difference.replicate(
                outputs.get_value("reactor_antineutrino.spectrum_free_correction.spec_model_edges"),
                outputs.get_value("constants.Delta_Enu_Edep"),
                name="reactor_antineutrino.spectrum_free_correction_post.spec_model_edges_edep_approx",
            )

            # Initialize the integration nodes. The product of reactor electron
            # antineutrino spectrum, IBD cross section and electron antineutrino
            # survival probability is integrated in each bin by a two-fold integral over
            # deposited energy and positron angle. The precision of integration is
            # defined beforehand for each Edep bin and independently for each cosθ bin.
            # As soon as integration precision and bin edges are defined all the values
            # of Edep and cosθ we need to compute the target functions on are defined as
            # well.
            #
            # Initialize the orders of integration (Gauss-Legendre quadratures) for Edep
            # and cosθ. The `Array.from_value` method is used to initialize an array
            # from a single number. The definition of bin edges is used in order to
            # specify the shape. `store=True` is set so the created nodes are added to
            # the storage.
            # In particular using order 5 for Edep and 3 for cosθ means 15=5×3 points
            # will be used to integrate each 2d bin.
            Array.from_value(
                "kinematics.integration.orders_edep",
                5,
                edges=edges_energy_edep,
                store=True,
            )
            Array.from_value(
                "kinematics.integration.orders_costheta",
                3,
                edges=edges_costheta,
                store=True,
            )

            # Instantiate integration nodes. The integration consist of a single
            # sampling node, which based on bin edges and integration orders provides
            # samples (meshes) of points to compute the integrable function on. In the
            # case of 2d integration each mesh is 2d array, similar to one, produced by
            # numpy.meshgrid function. A dedicated integrator node, which does the
            # actual integration, is created for each integrable function. In the
            # Daya Bay case the integrator part is replicated: an instance created for
            # each combination of "antineutrino_source.reactor.isotope.detector" indices. Note,
            # that NEQ part (antineutrino_source) has no contribution from ²³⁸U and SNF part has
            # not isotope index at all. In particular 384 integration nodes are created.
            Integrator.replicate(
                "gl2d",
                path="kinematics",
                names={
                    "sampler": "sampler",
                    "integrator": "integral",
                    "mesh_x": "sampler.mesh_edep",
                    "mesh_y": "sampler.mesh_costheta",
                    "orders_x": "sampler.orders_edep",
                    "orders_y": "sampler.orders_costheta",
                },
                replicate_outputs=combinations["antineutrino_source.reactor.isotope.detector"],
            )
            # Pass the integration orders to the sampler inputs. The operator `>>` is
            # used to make a connection `input >> output` or batch connection
            # `input(s) >> outputs`. The operator connects all the objects on the left
            # side to all the corresponding objects on the right side. Missing pairs
            # will cause an exception.
            outputs.get_value("kinematics.integration.orders_edep") >> inputs.get_value(
                "kinematics.sampler.orders_edep"
            )
            outputs.get_value("kinematics.integration.orders_costheta") >> inputs.get_value(
                "kinematics.sampler.orders_costheta"
            )
            # Regular way of accessing dictionaries via `[]` operator may be used. Here
            # we use `storage.get_value(key)` function to ensure the value is an object,
            # but not a nested dictionary. Similarly `storage.get_dict(key)` may be used
            # to ensure the value is a nested dictionary.
            #
            # There are a few ways to find and access the created inputs and outputs.
            # 1. get a node as `Node.replicate()` return value.
            #   - access node's inputs and outputs.
            # 2. get a node from node storage.
            #   - access node's inputs and outputs.
            # 3. access inputs and outputs via the storage.
            #
            # If replicate creates a single (main) node, as Integrator does, it is
            # returned as a first return value. Then print may be used to print
            # available inputs and outputs.
            # ```python
            # integrator, integrator_storage = Integrator.replicate(...)
            # orders_x >> integrator.inputs["orders_x"] # connect orders X to sampler's
            #                                           # input
            # integrator.outputs["x"] >> function_input # connect mesh X to function's
            #                                           # input
            # ```
            # Alternatively, the inputs may be accessed from the storage, as it is done
            # above. The list of created inputs and outputs may be found by passing
            # `verbose=True` flat to the replicate function as
            # `Node.replicate(verbose=True)`. The second return value of the function is
            # always a created storage with all the inputs and outputs, which can be
            # printed to the terminal:
            # ```python
            # integrator, integrator_storage = Integrator.replicate(...)
            # integrator_storage.print() # print local storage
            # storage.print() # print global storage
            # integrator_storage["inputs"].print() # print inputs from a local storage
            # ```
            # The local storage is always merged to the common (context) storage. It is
            # ensured that there is no overlap in the keys.

            # As of now we know all the Edep and cosθ points to compute the target
            # functions on. The next step is to initialize the functions themselves,
            # which include: Inverse Beta Decay cross section (IBD), electron
            # antineutrino survival probability and antineutrino spectrum.

            # Here we create an instance of Inverse Beta Decay cross section, which also
            # includes conversion from deposited energy Edep to neutrino energy Enu and
            # corresponding dEnu/dEdep jacobian. The IBD nodes may operate with either
            # positron energy Ee as input, or deposited energy Edep=Ee+m(e) as input,
            # which is specified via an argument.
            ibd, _ = IBDXsecVBO1Group.replicate(path="kinematics.ibd", input_energy="edep")
            # IBD cross section depends on a set of parameters, including neutron
            # lifetime, proton and neutron masses, vector coupling constant, etc. The
            # values of these parameters were previously loaded and are located in the
            # 'parameters.constant.ibd' namespace. The IBD node(s) have an input for
            # each parameter. In order to connect the parameters the `<<` operator is
            # used as `node << parameters_storage`. It will loop over all the inputs of
            # the node and find parameters of the same name in the right hand side
            # namespace. Missing parameters are skipped, extra parameters are ignored.
            ibd << storage.get_dict("parameters.constant.ibd")
            ibd << storage.get_dict("parameters.constant.ibd.csc")
            # Connect the integration meshes for Edep and cosθ to the inputs of the
            # IBD node.
            outputs.get_value("kinematics.sampler.mesh_edep") >> ibd.inputs["edep"]
            (outputs.get_value("kinematics.sampler.mesh_costheta") >> ibd.inputs["costheta"])
            # There is an output, which yields neutrino energy Enu (mesh), corresponding
            # to the Edep, cosθ meshes. As it will be used quite often, let us save it
            # to a variable.
            kinematic_integrator_enu = ibd.outputs["enu"]

            # Initialize survival probability for reactor electron antineutrinos. As it
            # is affected by the distance, we replicate it for each combination of
            # "reactor.detector" indices of count of 48. It is defined for energies in
            # MeV, while the unit for distance may be chosen between "m" and "km".
            NueSurvivalProbability.replicate(
                name="survival_probability",
                leading_mass_splitting_3l_name=self._leading_mass_splitting_3l_name,
                distance_unit="m",
                replicate_outputs=combinations["reactor.detector"],
                surprobArgConversion=True,
            )

            # If created in the verbose mode one can see, that the following items are
            # created:
            # - nodes.survival_probability.R1.AD11
            # - nodes.survival_probability.R1.AD12
            # - ...
            # - inputs.survival_probability.enu.R1.AD11
            # - inputs.survival_probability.enu.R1.AD12
            # - ...
            # - inputs.survival_probability.L.R1.AD11
            # - inputs.survival_probability.L.R1.AD12
            # - ...
            # - inputs.survival_probability.surprobArgConversion.R1.AD11
            # - inputs.survival_probability.surprobArgConversion.R1.AD12
            # - ...
            # - outputs.survival_probability.R1.AD11
            # - outputs.survival_probability.R1.AD12
            # - ...
            # On one hand each node with its inputs and outputs may be accessed via
            # "nodes.survival_probability.<reactor>.<detector>" address. On the other hand all the
            # inputs, corresponding to the baselines and input energies may be accessed
            # via "inputs.survival_probability.L" and "inputs.survival_probability.enu" respectively. It is then
            # under user control whether he wants to provide similar or different data
            # for them.
            # Connect the same mesh of neutrino energy to all the 48 inputs:
            kinematic_integrator_enu >> inputs.get_dict("survival_probability.enu")
            # Connect the corresponding baselines:
            parameters.get_dict("constant.baseline") >> inputs.get_dict("survival_probability.L")
            # The matching is done based on the index with order being ignored. Thus
            # baselines stored as "R1.AD11" or "AD11.R1" both may be connected to the
            # input "R1.AD11". Moreover, if the left part has fewer indices, the
            # connection will be broad casted, e.g. "R1" on the left will be connected
            # to all the indices on the right, containing "R1".
            #
            # Provide a conversion constant to convert the argument of sin²(...Δm²L/E)
            # from chosen units to natural ones.
            parameters.get_value(
                "all.conversion.survival_probability_argument_factor"
            ) >> inputs.get_dict("survival_probability.surprobArgConversion")
            # Also connect free, constrained and constant oscillation parameters to each
            # instance of the oscillation probability.
            nodes.get_dict("survival_probability") << parameters.get_dict(
                "free.survival_probability"
            )
            nodes.get_dict("survival_probability") << parameters.get_dict(
                "constrained.survival_probability"
            )
            nodes.get_dict("survival_probability") << parameters.get_dict(
                "constant.survival_probability"
            )

            # Initialize two survival probability instances for fake distortion:
            # - target (fake) to be used as nominator
            # - source (quasi truth) to be used as denominator
            NueSurvivalProbability.replicate(
                name="survival_probability_fake.source",
                leading_mass_splitting_3l_name=self._leading_mass_splitting_3l_name,
                distance_unit="m",
                surprobArgConversion=True,
            )
            NueSurvivalProbability.replicate(
                name="survival_probability_fake.target",
                leading_mass_splitting_3l_name=self._leading_mass_splitting_3l_name,
                distance_unit="m",
                surprobArgConversion=True,
            )
            kinematic_integrator_enu >> inputs.get_value("survival_probability_fake.source.enu")
            kinematic_integrator_enu >> inputs.get_value("survival_probability_fake.target.enu")

            parameters.get_value("constant.survival_probability_fake.baseline") >> inputs.get_value(
                "survival_probability_fake.source.L"
            )
            parameters.get_value("constant.survival_probability_fake.baseline") >> inputs.get_value(
                "survival_probability_fake.target.L"
            )

            parameters.get_value(
                "all.conversion.survival_probability_argument_factor"
            ) >> inputs.get_value("survival_probability_fake.source.surprobArgConversion")
            parameters.get_value(
                "all.conversion.survival_probability_argument_factor"
            ) >> inputs.get_value("survival_probability_fake.target.surprobArgConversion")

            nodes.get_value("survival_probability_fake.source") << parameters.get_dict(
                "all.survival_probability_fake.source"
            )
            nodes.get_value("survival_probability_fake.target") << parameters.get_dict(
                "all.survival_probability_fake.target"
            )

            Division.replicate(
                outputs.get_value("survival_probability_fake.target"),
                outputs.get_value("survival_probability_fake.source"),
                name="survival_probability_fake.spectrum_distortion",
            )

            # The third component is the antineutrino spectrum as dN/dE per fission. We
            # start from loading the reference antineutrino spectrum (Huber-Mueller)
            # from input files. There are four spectra for four active isotopes. The
            # loading is done with the command `load_graph`, which supports hdf5, npz,
            # root, tsv (files or folder) or compressed tsv.bz2. The command will read
            # items with names "U235", "U238", "Pu239" and "Pu241" (from
            # index["isotope"]) as follows:
            # - hdf5: open with filename, request (X,Y) dataset by name.
            # - npz: open with filename, get (X,Y) array from a dictionary by name.
            # - root: open with filename, get TH1D object by name. Build graph by taking
            #         **left edges** of the bins and their heights. `uproot` is used to
            #         load ROOT files by default. If `$ROOTSYS` is defined, then ROOT is
            #         used directly.
            # - tsv: different arrays are kept in distinct files. Therefore for the tsv
            #        some logic is implemented to find the files. Given 'filename.tsv'
            #        and 'key', the following files are checked:
            #        + filename.tsv/key.tsv
            #        + filename.tsv/filename_key.tsv
            #        + filename_key.tsv
            #        + filename.tsv/key.tsv.bz2
            #        + filename.tsv/filename_key.tsv.bz2
            #        + filename_key.tsv.bz2
            #        The graph is expected to be written in 2 columns: X, Y.
            # A complementary method `load_graph_data` with same signature loads the
            # data, but keeps it as numpy arrays in the storage and does not create
            # nodes, so the user can modify the data before feeding it into the graph.
            #
            # The appropriate loader is chosen based on extension. The objects are
            # loaded and stored in the "reactor_antineutrino.neutrino_per_fission_per_MeV_input"
            # location. As `merge_x` flag is specified, only on X array is stored with
            # no index. A dedicated check is performed to ensure the graphs have
            # consistent X axes.
            # Note, that each Y node (called spec) will have an reference to the X node,
            # so it could be used when plotting.
            load_graph(
                name="reactor_antineutrino.neutrino_per_fission_per_MeV_input",
                filenames=cfg_file_mapping["reactor_antineutrino_spectra"],
                x="enu",
                y="spec",
                merge_x=True,
                replicate_outputs=index["isotope"],
            )

            # The input antineutrino spectra have step of 50 keV. They now should be
            # interpolated to the integration mesh. Similarly to integration nodes,
            # interpolation is implemented in two steps by two nodes: `indexer` node
            # identifies the indexes of segments, which should be used to interpolate
            # each mesh point. The `interpolator` does the actual interpolation, using
            # the input coarse data and indices from indexer. We instruct interpolator
            # to create a distinct node for each isotope by setting `replicate_outputs`
            # argument. We use exponential interpolation (`method="exp"`) and provide
            # names for the nodes and outputs. By default interpolator does
            # extrapolation in both directions outside of the domain.
            Interpolator.replicate(
                method="exp",
                names={
                    "indexer": "reactor_antineutrino.spec_indexer",
                    "interpolator": "reactor_antineutrino.neutrino_per_fission_per_MeV_nominal",
                },
                replicate_outputs=index["isotope"],
            )
            # Connect the common neutrino energy mesh as coarse input of the
            # interpolator.
            outputs.get_value(
                "reactor_antineutrino.neutrino_per_fission_per_MeV_input.enu"
            ) >> inputs.get_value(
                "reactor_antineutrino.neutrino_per_fission_per_MeV_nominal.xcoarse"
            )
            # Connect the input antineutrino spectra as coarse Y inputs of the
            # interpolator. This is performed for each of the 4 isotopes.
            outputs.get_dict(
                "reactor_antineutrino.neutrino_per_fission_per_MeV_input.spec"
            ) >> inputs.get_dict(
                "reactor_antineutrino.neutrino_per_fission_per_MeV_nominal.ycoarse"
            )
            # The interpolators are using the same target mesh for all the same target
            # mesh. Use the neutrino energy mesh provided by interpolator as an input to
            # fine X of the interpolation.
            kinematic_integrator_enu >> inputs.get_value(
                "reactor_antineutrino.neutrino_per_fission_per_MeV_nominal.xfine"
            )

            # The antineutrino spectrum in this analysis is a subject of five
            # independent corrections:
            # 1. Non-EQuilibrium correction (NEQ). A dedicated correction to ILL (Huber)
            #    antineutrino spectra from ²³⁵U, ²³⁹Pu, ²⁴¹Pu. Note: that ²³⁸U as no NEQ
            #    applied. In order to handle this an alternative index `isotope_neq` is
            #    used.
            # 2. Spent Nuclear Fuel (SNF) correction to account for the existence of
            #    antineutrino flux from spent nuclear fuel.
            # 3. Average antineutrino spectrum correction — not constrained correction
            #    to the shape of average reactor antineutrino spectrum. Having its
            #    parameters free during the fit effectively implements the relative
            #    Far-to-Near measurement. The correction curve is single and is applied
            #    to all the isotopes (correlated between the isotopes).
            # 4. Input antineutrino spectrum (Huber-Mueller) related:
            #    a. constrained spectrum shape correction due to
            #       model uncertainties. Uncorrelated between energy intervals and
            #       uncorrelated between isotopes.
            #    b. constrained spectrum shape correction due to model uncertainties.
            #       Correlated between energy intervals and correlated between isotopes.
            #
            # For convenience reasons let us introduce two constants to enable/disable
            # SNF and NEQ contributions. The `load_parameters()` method is used. The
            # syntax is similar to the one in yaml files.
            load_parameters(
                format="value",
                state="fixed",
                parameters={
                    "reactor": {
                        "snf_factor": 1.0,
                        "neq_factor": 1.0,
                    }
                },
                labels={
                    "reactor": {
                        "snf_factor": "Common Spent Nuclear Fuel (SNF) factor",
                        "neq_factor": "Common Non-Equilibrium (NEQ) factor",
                    }
                },
            )

            # Similarly to the case of electron antineutrino spectrum load the
            # corresponding NEQ (1.) corrections to 3 out of 4 isotopes. The correction
            # C should be applied to spectrum as follows: S'(Eν)=S(Eν)(1+C(Eν))
            load_graph(
                name="reactor_antineutrino.nonequilibrium_antineutrino.correction_input",
                x="enu",
                y="nonequilibrium_correction",
                merge_x=True,
                filenames=cfg_file_mapping["nonequilibrium_correction"],
                replicate_outputs=index["isotope_neq"],
            )

            # Create interpolators for NEQ correction. Use linear interpolation
            # (`method="linear"`). The regions outside the domains will be filled with a
            # constant (0 by default).
            Interpolator.replicate(
                method="linear",
                names={
                    "indexer": "reactor_antineutrino.nonequilibrium_antineutrino.correction_indexer",
                    "interpolator": "reactor_antineutrino.nonequilibrium_antineutrino.correction_interpolated",
                },
                replicate_outputs=index["isotope_neq"],
                underflow="constant",
                overflow="constant",
            )
            # Similarly to the case of antineutrino spectrum connect coarse X, a few
            # coarse Y and target mesh to the interpolator nodes.
            outputs.get_value(
                "reactor_antineutrino.nonequilibrium_antineutrino.correction_input.enu"
            ) >> inputs.get_value(
                "reactor_antineutrino.nonequilibrium_antineutrino.correction_interpolated.xcoarse"
            )
            outputs.get_dict(
                "reactor_antineutrino.nonequilibrium_antineutrino.correction_input.nonequilibrium_correction"
            ) >> inputs.get_dict(
                "reactor_antineutrino.nonequilibrium_antineutrino.correction_interpolated.ycoarse"
            )
            kinematic_integrator_enu >> inputs.get_value(
                "reactor_antineutrino.nonequilibrium_antineutrino.correction_interpolated.xfine"
            )

            # Now load the SNF (2.) correction. The SNF correction is different from NEQ
            # in a sense that it is computed for each reactor, not isotope. Thus we will
            # use reactor index for it. Aside from index the loading and interpolation
            # procedure is similar to that of NEQ correction.
            load_graph(
                name="reactor_antineutrino.snf_antineutrino.correction_input",
                x="enu",
                y="snf_correction",
                merge_x=True,
                filenames=cfg_file_mapping["snf_correction"],
                replicate_outputs=index["reactor"],
            )
            Interpolator.replicate(
                method="linear",
                names={
                    "indexer": "reactor_antineutrino.snf_antineutrino.correction_indexer",
                    "interpolator": "reactor_antineutrino.snf_antineutrino.correction_interpolated",
                },
                replicate_outputs=index["reactor"],
                underflow="constant",
                overflow="constant",
            )
            outputs.get_value(
                "reactor_antineutrino.snf_antineutrino.correction_input.enu"
            ) >> inputs.get_value(
                "reactor_antineutrino.snf_antineutrino.correction_interpolated.xcoarse"
            )
            outputs.get_dict(
                "reactor_antineutrino.snf_antineutrino.correction_input.snf_correction"
            ) >> inputs.get_dict(
                "reactor_antineutrino.snf_antineutrino.correction_interpolated.ycoarse"
            )
            kinematic_integrator_enu >> inputs.get_value(
                "reactor_antineutrino.snf_antineutrino.correction_interpolated.xfine"
            )

            # Finally create the parametrization of the correction to the shape of
            # average reactor electron antineutrino spectrum (3.). The `spec_scale`
            # correction is defined on a user defined segments `spec_model_edges`. The
            # values of the correction scale Fᵢ are 0 by default at each edge. There exit
            # two options of operation:
            # - exponential: Sᵢ=exp(F₁) are used for each edge. The result is always
            #                positive, although non-linear.
            # - linear: Sᵢ=1+Fᵢ is used. The behavior is always linear, but this approach
            #           may yield negative results.
            # The parameters Fᵢ are free parameters of the fit. The behavior of the
            # correction Sᵢ is interpolated exponentially within the segments ensuring
            # the overall correction is continuous for the whole spectrum.
            #
            # To initialize the correction we use a convenience function
            # `make_y_parameters_for_x`, which is using `load_parameters()` to create
            # 'parameters.free.neutrino_per_fission_factor.spec_scale_00` and other
            # parameters with proper labels.
            # An option `hide_nodes` is used to ensure the nodes are not shown on the
            # graph to keep it less busy. It does not affect the computation mechanism.
            # Note: in order to create the parameters, it will access the edges.
            # Therefore the node with edges should be closed. This is typically the case
            # for the Array nodes, which already have data, but may be not the case for
            # other nodes.
            make_y_parameters_for_x(
                outputs.get_value("reactor_antineutrino.spectrum_free_correction.spec_model_edges"),
                namefmt="spec_scale_{:02d}",
                format="value",
                state="variable",
                key="neutrino_per_fission_factor",
                values=0.0,
                labels="Edge {i:02d} ({value:.2f} MeV) reactor antineutrino spectrum correction"
                + (
                    " (exp)"
                    if self.spectrum_correction_interpolation_mode == "exponential"
                    else " (linear)"
                ),
                hide_nodes=True,
            )

            # The created parameters are now available to be used for the minimizer, but
            # in order to use them conveniently they should be kept as an array.
            # Concatenation node is used to organize an array. The result of
            # concatenation will be updated lazily as the minimizer modifies the
            # parameters.
            Concatenation.replicate(
                parameters.get_dict("all.neutrino_per_fission_factor"),
                name="reactor_antineutrino.spectrum_free_correction.input",
            )
            # For convenience purposes let us assign `spec_model_edges` as X axis for
            # the array of parameters.
            outputs.get_value(
                "reactor_antineutrino.spectrum_free_correction.input"
            ).dd.axes_meshes = (
                outputs.get_value("reactor_antineutrino.spectrum_free_correction.spec_model_edges"),
            )

            # Depending on chosen method, convert the parameters to the correction
            # on a scale.
            if self.spectrum_correction_interpolation_mode == "exponential":
                # Exponentiate the array of values. No `>>` is used as the array is
                # passed as an argument and the connection is done internally.
                Exp.replicate(
                    outputs.get_value("reactor_antineutrino.spectrum_free_correction.input"),
                    name="reactor_antineutrino.spectrum_free_correction.correction",
                )
            else:
                # Instead of exponent use linear `1+x` approach. First, create an array
                # with [1].
                Array.from_value(
                    "reactor_antineutrino.spectrum_free_correction.unity",
                    1.0,
                    dtype="d",
                    mark="1",
                    label="Array of 1 element =1",
                    shape=1,
                    store=True,
                )
                # Calculate the sum of [1] and array of spectral parameters. The
                # broadcasting is done similarly to numpy, i.e. the result of the
                # operation has the shape of the spectral parameters and 1 is added to
                # each element.
                Sum.replicate(
                    outputs.get_value("reactor_antineutrino.spectrum_free_correction.unity"),
                    outputs.get_value("reactor_antineutrino.spectrum_free_correction.input"),
                    name="reactor_antineutrino.spectrum_free_correction.correction",
                )
                # For convenience purposes assign `spec_model_edges` as X axis for the
                # array of scale factors.
                outputs.get_value(
                    "reactor_antineutrino.spectrum_free_correction.correction"
                ).dd.axes_meshes = (
                    outputs.get_value(
                        "reactor_antineutrino.spectrum_free_correction.spec_model_edges"
                    ),
                )

            # Interpolate the spectral correction exponentially. The extrapolation will
            # be applied to the points outside of the domain. The description of the
            # interpolation procedure is given above
            Interpolator.replicate(
                method="exp",
                names={
                    "indexer": "reactor_antineutrino.spectrum_free_correction.indexer",
                    "interpolator": "reactor_antineutrino.spectrum_free_correction.interpolated",
                },
            )
            outputs.get_value(
                "reactor_antineutrino.spectrum_free_correction.spec_model_edges"
            ) >> inputs.get_value(
                "reactor_antineutrino.spectrum_free_correction.interpolated.xcoarse"
            )
            outputs.get_value(
                "reactor_antineutrino.spectrum_free_correction.correction"
            ) >> inputs.get_value(
                "reactor_antineutrino.spectrum_free_correction.interpolated.ycoarse"
            )
            kinematic_integrator_enu >> inputs.get_value(
                "reactor_antineutrino.spectrum_free_correction.interpolated.xfine"
            )

            # Alternative post-fit spectrum correction.
            # TODO: doc
            Interpolator.replicate(
                method="exp",
                names={
                    "indexer": "reactor_antineutrino.spectrum_free_correction_post.indexer",
                    "interpolator": "reactor_antineutrino.spectrum_free_correction_post.interpolated",
                },
            )
            outputs.get_value(
                "reactor_antineutrino.spectrum_free_correction_post.spec_model_edges_edep_approx"
            ) >> inputs.get_value(
                "reactor_antineutrino.spectrum_free_correction_post.interpolated.xcoarse"
            )
            outputs.get_value(
                "reactor_antineutrino.spectrum_free_correction.correction"
            ) >> inputs.get_value(
                "reactor_antineutrino.spectrum_free_correction_post.interpolated.ycoarse"
            )
            outputs.get_value("edges.centers.energy_edep") >> inputs.get_value(
                "reactor_antineutrino.spectrum_free_correction_post.interpolated.xfine"
            )

            # Load the uncertainties, related to Huber+Mueller antineutrino spectrum
            # shape. The uncertainties are individual for each of the isotopes. There
            # are two parts:
            #   - uncorrelated between isotopes and energy intervals. Will add an extra
            #     parameter for each energy interval for each isotope (4a).
            #   - correlated between isotopes and energy intervals. Controlled by a
            #     single parameter (4b).
            # Note, that on average the antineutrino spectrum shape is free and
            # controlled by antineutrino spectrum correction, which will be the dominant
            # one, but is applied to all the isotopes. Therefore during the fit the
            # spectrum shape distortions which may be introduced by both the free
            # average shape correction and constrained isotope spectrum shape
            # correction, the former will take precedence. Only distortions, which may
            # not be introduced by average correction will be introduced by isotope
            # (un)correlated correction and will cause an extra punishment to the χ²
            # function.
            #
            # The total correction to antineutrino spectrum of isotope i Sᵢ(Eₖ) is
            # defined as Cₖ(Eᵢ)=(1+ηᵢₖσᵢₖ)·(1+ζΣᵢₖ), where σᵢₖ is a value of
            # uncorrelated uncertainty of isotope i at energy k and ηᵢₖ is the value of
            # corresponding nuisance parameter (central value=0, uncertainty=1). Σᵢₖ is
            # a value of correlated uncertainty of isotope i at energy k and ζ is the
            # value of corresponding nuisance parameter, common for all bins and
            # isotopes. As with previous corrections, the Cₖ(Eᵢ) define the correction
            # and the nodes, while the behaviour between the nodes is defined by the
            # interpolation.
            #
            # Load uncorrelated uncertainties as graphs from the input files. Original
            # Huber+Mueller uncertainties provided for 250 keV bins are scaled down to
            # 50 keV bins assuming the fine bins have no correlations between each
            # other. Both correlated and uncorrelated uncertainties are read as
            # controlled by index `antineutrino_unc` with values `corr` and `uncorr`
            # respectively.
            load_graph(
                name="reactor_antineutrino.spectrum_uncertainty",
                filenames=cfg_file_mapping["reactor_antineutrino_spectra_uncertainties"],
                x="enu_centers",
                y="uncertainty",
                merge_x=True,
                replicate_outputs=combinations["antineutrino_unc.isotope"],
            )

            # Create a set of parameters ηᵢₖ using a convenience method
            # `make_y_parameters_for_x`. For each isotope for each point of neutrino
            # energy of correction parametrization create a variable parameter
            # `reactor_antineutrino.spectrum_uncertainty.uncorr.{isotope}.unc_scale_{index}`
            # with central value 0 and uncertainty 1. Labels will reflect the value of
            # energy. The last point may be disabled with `disable_last_one` in case the
            # constant interpolation is used.
            #
            # A `hide_nodes` options is used to mark all of the nodes except the leading
            # and trailing ones to be hidden when plotting the graph as the bulk of
            # nodes overload the graph too much.
            for isotope in index["isotope"]:
                make_y_parameters_for_x(
                    outputs.get_value("reactor_antineutrino.spectrum_uncertainty.enu_centers"),
                    namefmt="unc_scale_{:03d}",
                    format=("value", "sigma_absolute"),
                    state="variable",
                    key=f"reactor_antineutrino.spectrum_uncertainty.uncorr.{isotope}",
                    values=(0.0, 1.0),
                    labels=f"Edge {{i:02d}} ({{value:.2f}} MeV) uncorrelated {index_names[isotope]} spectrum correction",
                    disable_last_one=False,  # True for the constant interpolation, last edge is unused
                    hide_nodes=True,
                )

            # Create a single nuisance parameter for the correlated uncertainty
            # correction.
            load_parameters(
                path="reactor_antineutrino.spectrum_uncertainty",
                format=("value", "sigma_absolute"),
                state="variable",
                parameters={"corr": (0.0, 1.0)},
                labels={"corr": "Correlated ν̅ spectrum shape correction"},
            )

            # Concatenate a set of variables into an array for each isotope. When the
            # nuisance parameter is modified it also affects the corresponding array
            # element and thus is propagated to the calculation.
            Concatenation.replicate(
                parameters.get_dict("constrained.reactor_antineutrino.spectrum_uncertainty.uncorr"),
                name="reactor_antineutrino.spectrum_uncertainty.scale.uncorr",
                replicate_outputs=index["isotope"],
            )

            # For each isotope compute an element-wise product of array of nuisance
            # parameters and corresponding uncorrelated uncertainty. The result is
            # ηᵢₖσᵢₖ.
            Product.replicate(
                outputs.get_dict("reactor_antineutrino.spectrum_uncertainty.scale.uncorr"),
                outputs.get_dict("reactor_antineutrino.spectrum_uncertainty.uncertainty.uncorr"),
                name="reactor_antineutrino.spectrum_uncertainty.correction.uncorr",
                replicate_outputs=index["isotope"],
            )

            # For each isotope compute an element-wise product of nuisance parameter and
            # corresponding correlated uncertainty. The result is ζΣᵢₖ.
            Product.replicate(
                parameters.get_value("constrained.reactor_antineutrino.spectrum_uncertainty.corr"),
                outputs.get_dict("reactor_antineutrino.spectrum_uncertainty.uncertainty.corr"),
                name="reactor_antineutrino.spectrum_uncertainty.correction.corr",
                replicate_outputs=index["isotope"],
            )

            # Now we need to compute 1+ηᵢₖσᵢₖ  and 1+ζΣᵢₖ. For this we create an array
            # with 1.
            single_unity = Array(
                "single_unity",
                [1.0],
                dtype="d",
                mark="1",
                label="Array of 1 element =1",
            )
            # Add it to uncorrelated correction...
            Sum.replicate(
                outputs.get_dict("reactor_antineutrino.spectrum_uncertainty.correction.uncorr"),
                single_unity,
                name="reactor_antineutrino.spectrum_uncertainty.correction.uncorr_factor",
                replicate_outputs=index["isotope"],
            )
            # And to correlated correction...
            Sum.replicate(
                outputs.get_dict("reactor_antineutrino.spectrum_uncertainty.correction.corr"),
                single_unity,
                name="reactor_antineutrino.spectrum_uncertainty.correction.corr_factor",
                replicate_outputs=index["isotope"],
            )
            # Multiply results together.
            Product.replicate(
                outputs.get_dict(
                    "reactor_antineutrino.spectrum_uncertainty.correction.uncorr_factor"
                ),
                outputs.get_dict(
                    "reactor_antineutrino.spectrum_uncertainty.correction.corr_factor"
                ),
                name="reactor_antineutrino.spectrum_uncertainty.correction.full",
                replicate_outputs=index["isotope"],
            )

            # Interpolate the result on to the integration points similarly to how it is
            # done in the previous cases.
            Interpolator.replicate(
                method="linear",
                names={
                    "indexer": "reactor_antineutrino.spectrum_uncertainty.correction_index",
                    "interpolator": "reactor_antineutrino.spectrum_uncertainty.correction_interpolated",
                },
                replicate_outputs=index["isotope"],
            )
            outputs.get_value(
                "reactor_antineutrino.spectrum_uncertainty.enu_centers"
            ) >> inputs.get_value(
                "reactor_antineutrino.spectrum_uncertainty.correction_interpolated.xcoarse"
            )
            outputs.get_dict(
                "reactor_antineutrino.spectrum_uncertainty.correction.full"
            ) >> inputs.get_dict(
                "reactor_antineutrino.spectrum_uncertainty.correction_interpolated.ycoarse"
            )
            kinematic_integrator_enu >> inputs.get_value(
                "reactor_antineutrino.spectrum_uncertainty.correction_interpolated.xfine"
            )

            # Finally apply all the corrections 1, 3 and 4 to the antineutrino spectra.
            # The SNF will be treated later.
            # The free average antineutrino spectrum correction (3.) and constrained
            # corrections to antineutrino spectra from each isotopes (4.) are multiplied
            # to the nominal antineutrino spectrum.
            if self.spectrum_correction_location == "before-integration":
                Product.replicate(
                    outputs.get_dict("reactor_antineutrino.neutrino_per_fission_per_MeV_nominal"),
                    outputs.get_value("reactor_antineutrino.spectrum_free_correction.interpolated"),
                    outputs.get_dict(
                        "reactor_antineutrino.spectrum_uncertainty.correction_interpolated"
                    ),
                    name="reactor_antineutrino.part.neutrino_per_fission_per_MeV_main",
                    replicate_outputs=index["isotope"],
                )
            else:
                Product.replicate(
                    outputs.get_dict("reactor_antineutrino.neutrino_per_fission_per_MeV_nominal"),
                    outputs.get_dict(
                        "reactor_antineutrino.spectrum_uncertainty.correction_interpolated"
                    ),
                    name="reactor_antineutrino.part.neutrino_per_fission_per_MeV_main",
                    replicate_outputs=index["isotope"],
                )

            # The NEQ correction (1.) is applied to the nominal antineutrino spectra as
            # well and is not affected by the free and constrained spectra distortions.
            # As long as ²³⁸U spectrum has no NEQ correction we use a truncated index
            # `isotope_neq` and explicitly allow to skip ²³⁸U from the nominal spectra.
            Product.replicate(
                outputs.get_dict("reactor_antineutrino.neutrino_per_fission_per_MeV_nominal"),
                outputs.get_dict(
                    "reactor_antineutrino.nonequilibrium_antineutrino.correction_interpolated"
                ),
                name="reactor_antineutrino.part.neutrino_per_fission_per_MeV_neq_nominal",
                allow_skip_inputs=True,
                skippable_inputs_should_contain=("U238",),
                replicate_outputs=index["isotope_neq"],
            )
            # The application of SNF (2.) and further usage of the antineutrino flux
            # will happen later. At this point it is time to load the necessary data to
            # calculate the expected number of neutrino interactions.

            # In the following we read time dependent detector and reactor performance
            # data. For detectors the data is daily. It includes:
            # - Detector live time in seconds.
            # - Efficiency, related to muon veto and multiplicity cut.
            # - Rate of accidental events in inverse seconds.
            # For reactors the data is ~monthly (TODO: specify). It includes:
            # - Average thermal power, relative to the nominal value.
            # - Average fission fractions for each isotope.
            #
            # A function `load_record_data` to load table data, which in general works
            # similarly to `load_graph` and `load_graph_data`. The function reads
            # tabular data from the input file and stores its columns as array in the
            # `storage["data"]`. It support the same formats:
            # - hdf5/npz: reads numpy record array.
            # - root: reads TTree.
            # - tsv: reads text file with columns.
            #
            # Here we read the input file. The data is read from the file based on
            # detector name, passed via `replicate_output` argument. Note, a function
            # `name_function` may be provided to generate key to read based on index
            # value. The columns, which should be stored are passed via the `columns`
            # argument. The default key order is
            # `[column_name, index1_value, index2_value, ...]`. The data provided
            # includes:
            # - day - number of day since start of data taking, 0-based.
            # - n_det - number of active detectors (6, 8, or 7).
            # - livetime, eff, rate_accidentals - daily detector data according to the
            #                                     description above.
            # - eff_livetime - effective livetime = livetime*eff.
            load_record_data(
                name="daily_data.detector_all",
                filenames=cfg_file_mapping["daily_detector_data"],
                replicate_outputs=index["detector"],
                columns=("day", "n_det", "livetime", "eff", "eff_livetime", "rate_accidentals"),
                skip=inactive_detectors,
            )
            # The data of each detector is stored for the whole period of data taking.
            # For this particular analysis the data should be split into arrays for each
            # particular period. This is done by the `refine_detector_data` function,
            # which reads columns and splits them based on `n_det` value. The function
            # processes `days` and columns, specified in the `columns` argument.
            # The data is read from "daily_data.detector_all" and stored in
            # "daily_data.detector".
            refine_detector_data(
                data("daily_data.detector_all"),
                data.create_child("daily_data.detector"),
                detectors=index["detector"],
                skip=inactive_detectors,
                columns=("livetime", "eff", "eff_livetime", "rate_accidentals"),
            )

            # The reactor data is stored and read in a similar way and contains the
            # following columns:
            # - period - number of period for which data is presented, 0-based.
            # - day - number of the first day of the period relative to the start of the
            #         data taking, 0-based.
            # - n_days - length of the period in days.
            # - power - average thermal power, relative to nominal.
            # - u235, u238, pu239, pu241 - fission fractions of corresponding isotope.
            load_record_data(
                name="daily_data.reactor_all",
                filenames=cfg_file_mapping["daily_reactor_data"],
                replicate_outputs=index["reactor"],
                columns=("period", "day", "n_det", "n_days", "power") + index["isotope_lower"],
            )

            # Reactor data is then converted from monthly (TODO: specify) to daily (no
            # interpolation) and split them into data taking periods. The data is read
            # from "daily_data.reactor_all" and stored in "daily_data.reactor".
            refine_reactor_data(
                data("daily_data.reactor_all"),
                data.create_child("daily_data.reactor"),
                reactors=index["reactor"],
                isotopes=index["isotope"],
            )

            # The detector and reactor data have different minimal period, therefore the
            # arrays are not matching. With the following procedure we produce matching
            # arrays for detector properties and reactor data based on the `day`. The
            # procedure also checks that the data ranges are consistent.
            sync_reactor_detector_data(
                data("daily_data.reactor"),
                data("daily_data.detector"),
            )

            # Finally for convenience we change the nesting order making the data taking
            # period the innermost index. This does not affect matching the indices,
            # however is more convenient for plotting.
            data["daily_data.reactor.power"] = remap_items(
                data.get_dict("daily_data.reactor.power"),
                reorder_indices={
                    "from": ["period", "reactor"],
                    "to": ["reactor", "period"],
                },
            )
            data["daily_data.reactor.fission_fraction"] = remap_items(
                data.get_dict("daily_data.reactor.fission_fraction"),
                reorder_indices={
                    "from": ["period", "reactor", "isotope"],
                    "to": ["reactor", "isotope", "period"],
                },
            )

            # After the data is split into arrays and synchronized we create array nodes
            # for each input using `Array.from_storage` class method.
            # `remove_processed_arrays` instructs the constructor to remove the data from
            # storage after node is created in order not to keep duplicated data. We
            # specifically set the data type to ensure the model does not depend on the
            # datatype of the input.
            #
            # The following arrays are created:
            # - days — an array of day numbers. A dedicated array for each period is
            # stored.
            # - detector data for each detector and period:
            #   - livetime
            #   - eff
            #   - eff_livetime
            #   - rate_accidentals
            # - reactor data for each reactor and period:
            #   - power
            #   - fission_fraction
            Array.from_storage(
                "daily_data.detector.days",
                storage.get_dict("data"),
                remove_processed_arrays=True,
                dtype="i",
            )

            # For convenience the array with days is moved one level up the structure.
            # It may be used for both reactor and detector data.
            outputs["daily_data.days"] = outputs.pop(
                "daily_data.detector.days", delete_parents=True
            )

            Array.from_storage(
                "daily_data.detector.livetime",
                storage.get_dict("data"),
                remove_processed_arrays=True,
                dtype="d",
            )

            Array.from_storage(
                "daily_data.detector.eff",
                storage.get_dict("data"),
                remove_processed_arrays=True,
                dtype="d",
            )

            Array.from_storage(
                "daily_data.detector.eff_livetime",
                storage.get_dict("data"),
                remove_processed_arrays=True,
                dtype="d",
            )

            Array.from_storage(
                "daily_data.detector.rate_accidentals",
                storage.get_dict("data"),
                remove_processed_arrays=True,
                dtype="d",
            )

            Array.from_storage(
                "daily_data.reactor.power",
                storage.get_dict("data"),
                remove_processed_arrays=True,
                dtype="d",
            )

            Array.from_storage(
                "daily_data.reactor.fission_fraction",
                storage.get_dict("data"),
                remove_processed_arrays=True,
                dtype="d",
            )
            del storage["data.daily_data"]

            # Compute a total (effective) livetime for each detector.
            # ArraySum operation does not to combine different array: and produces an
            # output for each input. Therefore there is no need to provide
            # `replicate_outputs` argument this time.
            ArraySum.replicate(
                outputs.get_dict("daily_data.detector.livetime"),
                name="detector.livetime",
            )

            ArraySum.replicate(
                outputs.get_dict("daily_data.detector.eff_livetime"),
                name="detector.eff_livetime",
            )

            # At this point we have the information to compute the antineutrino
            # flux.
            # TODO
            # - nominal thermal power [MeV/s], fit-dependent
            # - nominal thermal power [MeV/s], fit-independent (central values)
            # - fission fraction, corrected based on nuisance parameters [fraction]
            # - average energy per fission

            # Thermal power [MeV/s] for each reactor is defined as multiplication of
            # parameters `nominal_thermal_power` [GW] for each reactor and conversion
            # constant. While storages may be accessed with `[]` we explicitly use
            # `get_dict` and `get_value` methods to indicate whether we expect a single
            # object or a nested storage.
            Product.replicate(
                parameters.get_dict("all.reactor.nominal_thermal_power"),
                parameters.get_value("all.conversion.conversion_reactor_power"),
                name="reactor.thermal_power_nominal_MeVs",
                replicate_outputs=index["reactor"],
            )

            # We repeat the same procedure for the central value. While the previous
            # "thermal_power_nominal_MeVs" depends on the minimization parameters
            # "all.reactor.nominal_thermal_power", for the following product we use
            # "central.reactor.nominal_thermal_power", which do not depend on them.
            Product.replicate(
                parameters.get_dict("central.reactor.nominal_thermal_power"),
                parameters.get_value("all.conversion.conversion_reactor_power"),
                name="reactor.thermal_power_nominal_MeVs_central",
                replicate_outputs=index["reactor"],
            )

            # Apply the variable scale (nuisance) to the fiction fractions. Fission
            # fractions are time dependent and the scale is applied to each day. The
            # result is an array for each reactor, isotope, period triplet.
            Product.replicate(
                parameters.get_dict("all.reactor.fission_fraction_scale"),
                outputs.get_dict("daily_data.reactor.fission_fraction"),
                name="daily_data.reactor.fission_fraction_scaled",
                replicate_outputs=combinations["reactor.isotope.period"],
            )

            # Compute absollute value of previous transformation. It is needed because
            # sometime minimization procedure goes to the non-physical values of
            # fission fraction. This transforamtion limits possible variations.
            Abs.replicate(
                name="daily_data.reactor.fission_fraction_scaled_abs",
                replicate_outputs=combinations["reactor.isotope.period"],
            )
            outputs.get_dict("daily_data.reactor.fission_fraction_scaled") >> inputs.get_dict(
                "daily_data.reactor.fission_fraction_scaled_abs"
            )

            # Using daily fission fractions compute weighted energy per fission in each
            # isotope in each reactor during each period. This is an intermediate step
            # to obtain average energy per fission in each reactor.
            Product.replicate(
                parameters.get_dict("all.reactor.energy_per_fission"),
                outputs.get_dict("daily_data.reactor.fission_fraction_scaled_abs"),
                name="reactor.energy_per_fission_weighted_MeV",
                replicate_outputs=combinations["reactor.isotope.period"],
            )

            # Sum weighted energy per fission within each reactor (isotope index
            # removed) to compute average energy per fission in each reactor during each
            # period.
            Sum.replicate(
                outputs.get_dict("reactor.energy_per_fission_weighted_MeV"),
                name="reactor.energy_per_fission_average_MeV",
                replicate_outputs=combinations["reactor.period"],
            )

            # Compute daily contribution of each isotope to reactor's thermal power by
            # multiplying fission fractions, nominal thermal power [MeV/s] and fractional
            # thermal power.
            Product.replicate(
                outputs.get_dict("daily_data.reactor.power"),
                outputs.get_dict("daily_data.reactor.fission_fraction_scaled_abs"),
                outputs.get_dict("reactor.thermal_power_nominal_MeVs"),
                name="reactor.thermal_power_isotope_MeV_per_second",
                replicate_outputs=combinations["reactor.isotope.period"],
            )

            # Compute number of fissions per second related to each isotope in each
            # reactor and each period: divide partial thermal power by average energy
            # per fission.
            Division.replicate(
                outputs.get_dict("reactor.thermal_power_isotope_MeV_per_second"),
                outputs.get_dict("reactor.energy_per_fission_average_MeV"),
                name="reactor.fissions_per_second",
                replicate_outputs=combinations["reactor.isotope.period"],
            )

            # In the few following operations repeat the calculation of fissions per
            # second for SNF. This time we use fixed average fission fractions. The SNF
            # is defined as a fraction of nominal antineutrino spectrum from reactor.
            # Therefore the isotope index is used.
            Product.replicate(
                parameters.get_dict("central.reactor.energy_per_fission"),
                parameters.get_dict("all.reactor.fission_fraction_snf"),
                name="reactor.energy_per_fission_snf_weighted_MeV",
                replicate_outputs=index["isotope"],
            )

            Sum.replicate(
                outputs.get_dict("reactor.energy_per_fission_snf_weighted_MeV"),
                name="reactor.energy_per_fission_snf_average_MeV",
            )

            # For SNF contribution use central values for the nominal thermal power.
            Product.replicate(
                parameters.get_dict("all.reactor.fission_fraction_snf"),
                outputs.get_dict("reactor.thermal_power_nominal_MeVs_central"),
                name="reactor.thermal_power_snf_isotope_MeV_per_second",
                replicate_outputs=combinations["reactor.isotope"],
            )

            # Compute fissions per second for SNF calculation.
            Division.replicate(
                outputs.get_dict("reactor.thermal_power_snf_isotope_MeV_per_second"),
                outputs.get_value("reactor.energy_per_fission_snf_average_MeV"),
                name="reactor.fissions_per_second_snf",
                replicate_outputs=combinations["reactor.isotope"],
            )

            # Now we need to incorporate the knowledge on the detector operation.
            # Compute the number of fissions as seen from each detector: multiply
            # fissions per second [#/s] by detector livetime [s]. This is done on a
            # daily basis. The result is for each isotope in each reactor seen at
            # each detector during each period.
            #
            # Not all detectors are available during all the periods. Still
            # corresponding combination of indices may arise during iteration. Therefore
            # we provide a list of indices, which should not trigger an exception.
            Product.replicate(
                outputs.get_dict("reactor.fissions_per_second"),
                outputs.get_dict("daily_data.detector.eff_livetime"),
                name="reactor_detector.n_fissions_daily",
                replicate_outputs=combinations["reactor.isotope.detector.period"],
                allow_skip_inputs=True,
                skippable_inputs_should_contain=inactive_detectors,
            )

            # Sum up each array of daily data to obtain number of fissions as seen by
            # each detector from each isotope from each reactor during each period.
            ArraySum.replicate(
                outputs.get_dict("reactor_detector.n_fissions_daily"),
                name="reactor_detector.n_fissions",
            )

            # Based on the distances compute baseline factors (1/[4πL²]) for
            # reactor-detector combinations using `InverseSquareLaw` node. A scale
            # factor is applied internally to convert meters to centimeters to make
            # factor consistent with cross section [cm⁻²].
            InverseSquareLaw.replicate(
                name="reactor_detector.baseline_factor_per_cm2",
                scale="m_to_cm",
                replicate_outputs=combinations["reactor.detector"],
            )
            # The baselines are passed to the corresponding inputs.
            parameters.get_dict("constant.baseline") >> inputs.get_dict(
                "reactor_detector.baseline_factor_per_cm2"
            )

            # Apply fit related correction for each detector to common nominal number of
            # target protons.
            Product.replicate(
                parameters.get_value("all.detector.n_protons_nominal_ad"),
                parameters.get_dict("all.detector.n_protons_correction"),
                name="detector.n_protons",
                replicate_outputs=index["detector"],
            )

            # Now we can combine total number of fissions (producing neutrinos) in each
            # reactor from each isotope, number of target protons in each detector,
            # corresponding baseline factor and efficiency:
            # - Number of fissions × N protons × ε / (4πL²) (main)
            # The result bears four indices: reactor, isotope, detector and period.
            Product.replicate(
                outputs.get_dict("reactor_detector.n_fissions"),
                outputs.get_dict("detector.n_protons"),
                outputs.get_dict("reactor_detector.baseline_factor_per_cm2"),
                parameters.get_value("all.detector.efficiency"),
                name="reactor_detector.n_fissions_n_protons_per_cm2",
                replicate_outputs=combinations["reactor.isotope.detector.period"],
            )

            # A parallel branch will be used for NEQ correction, with previous value
            # multiplied by `neq_factor=1` (simple switch) and fit defined
            # `nonequilibrium_scale`.
            Product.replicate(
                outputs.get_dict("reactor_detector.n_fissions_n_protons_per_cm2"),
                parameters.get_dict("all.reactor.nonequilibrium_scale"),
                parameters.get_value("all.reactor.neq_factor"),
                name="reactor_detector.n_fissions_n_protons_per_cm2_neq",
                replicate_outputs=combinations["reactor.isotope.detector.period"],
            )

            # Compute similar values for SNF. Note, that it should be also multiplied by
            # effective livetime:
            # - Effective live time × N protons × ε / (4πL²)  (SNF)
            Product.replicate(
                outputs.get_dict("detector.eff_livetime"),
                outputs.get_dict("detector.n_protons"),
                outputs.get_dict("reactor_detector.baseline_factor_per_cm2"),
                parameters.get_dict("all.reactor.snf_scale"),
                parameters.get_value("all.reactor.snf_factor"),
                parameters.get_value("all.detector.efficiency"),
                name="reactor_detector.livetime_n_protons_per_cm2_snf",
                replicate_outputs=combinations["reactor.detector.period"],
                allow_skip_inputs=True,
                skippable_inputs_should_contain=inactive_detectors,
            )

            Product.replicate(
                outputs.get_dict("reactor_antineutrino.neutrino_per_fission_per_MeV_nominal"),
                outputs.get_dict("reactor.fissions_per_second_snf"),
                name="reactor_antineutrino.snf_antineutrino.neutrino_per_second_isotope",
                replicate_outputs=combinations["reactor.isotope"],
            )

            Sum.replicate(
                outputs.get_dict(
                    "reactor_antineutrino.snf_antineutrino.neutrino_per_second_isotope"
                ),
                name="reactor_antineutrino.snf_antineutrino.neutrino_per_second",
                replicate_outputs=index["reactor"],
            )

            Product.replicate(
                outputs.get_dict("reactor_antineutrino.snf_antineutrino.neutrino_per_second"),
                outputs.get_dict("reactor_antineutrino.snf_antineutrino.correction_interpolated"),
                name="reactor_antineutrino.snf_antineutrino.neutrino_per_second_snf",
                replicate_outputs=index["reactor"],
            )

            # The three quantities, calculated above will be used to produce
            # antineutrino spectrum from nuclear reactors:
            # - main — raw antineutrino flux based on the input spectra.
            # - neq — extra antineutrino flux due to NEQ correction to input spectra.
            # - snf - extra antineutrino flux from SNF, assumed to be located at the
            #         same position as reactors.
            # Later the relevant numbers will be organized in storage with keys
            # `nu_main`, `nu_neq` and `nu_snf`, which represent the `antineutrino_source` index.

            # The following part is related to the calculation of a product of
            # flux × oscillation probability × cross section [Nν·cm²/fission/proton]
            # This functions will be further integrated into the bins of the histogram
            # to build the expected observation.

            # The integration is done versus deposited positron energy (Edep) and thus
            # requires an energy conversion Jacobian (dEν/dEdep). As both the cross
            # section and Jacobian do not depend on any nuisance parameters directly,
            # they are multiplied first.
            Product.replicate(
                outputs.get_value("kinematics.ibd.crosssection"),
                outputs.get_value("kinematics.ibd.jacobian"),
                name="kinematics.ibd.crosssection_jacobian",
            )

            # For each reactor-detector pair make a product of survival probability,
            # cross section and Jacobian.
            Product.replicate(
                outputs.get_value("kinematics.ibd.crosssection_jacobian"),
                outputs.get_dict("survival_probability"),
                name="kinematics.ibd.crosssection_jacobian_oscillations",
                replicate_outputs=combinations["reactor.detector"],
            )

            # Finally, multiply it by the antineutrino spectrum from each isotope.
            # The result has three indices: isotope, reactor, detector.
            Product.replicate(
                outputs.get_dict("kinematics.ibd.crosssection_jacobian_oscillations"),
                outputs.get_dict("reactor_antineutrino.part.neutrino_per_fission_per_MeV_main"),
                outputs.get_value("survival_probability_fake.spectrum_distortion"),
                name="kinematics.neutrino_cm2_per_MeV_per_fission_per_proton.part.nu_main",
                replicate_outputs=combinations["reactor.isotope.detector"],
            )

            # Do the same the antineutrino spectrum, related to the NEQ correction
            # (applies to 3 isotopes out of 4).
            Product.replicate(
                outputs.get_dict("kinematics.ibd.crosssection_jacobian_oscillations"),
                outputs.get_dict(
                    "reactor_antineutrino.part.neutrino_per_fission_per_MeV_neq_nominal"
                ),
                outputs.get_value("survival_probability_fake.spectrum_distortion"),
                name="kinematics.neutrino_cm2_per_MeV_per_fission_per_proton.part.nu_neq",
                replicate_outputs=combinations["reactor.isotope_neq.detector"],
            )

            # And for SNF.
            Product.replicate(
                outputs.get_dict("kinematics.ibd.crosssection_jacobian_oscillations"),
                outputs.get_dict("reactor_antineutrino.snf_antineutrino.neutrino_per_second_snf"),
                outputs.get_value("survival_probability_fake.spectrum_distortion"),
                name="kinematics.neutrino_cm2_per_MeV_per_fission_per_proton.part.nu_snf",
                replicate_outputs=combinations["reactor.detector"],
            )

            # Main, NEQ and SNF contributions are now stored in nearby with indices
            # `nu_main`, `nu_neq` and `nu_snf` and may be connected to the relevant
            # inputs of the 2d integrators.
            outputs.get_dict(
                "kinematics.neutrino_cm2_per_MeV_per_fission_per_proton.part"
            ) >> inputs.get_dict("kinematics.integral")

            # Multiply by the integrated functions by relevant scaling factors, which
            # together consist of:
            #  - nu_main:   fissions_per_second[p,r,i] ×
            #             × effective live time[p,d] ×
            #             × N protons[d] ×
            #             × efficiency[d]
            Product.replicate(
                outputs.get_dict("kinematics.integral.nu_main"),
                outputs.get_dict("reactor_detector.n_fissions_n_protons_per_cm2"),
                name="eventscount.parts.nu_main",
                replicate_outputs=combinations["reactor.isotope.detector.period"],
            )

            #  - nu_neq:    fissions_per_second[p,r,i] ×
            #             × effective live time[p,d] ×
            #             × N protons[d] ×
            #             × efficiency[d] ×
            #             × NEQ scale[r,i] ×
            #             × neq_factor(=1)
            # As NEQ is not applied to ²³⁸U, allow related inputs to be left
            # unprocessed.
            Product.replicate(
                outputs.get_dict("kinematics.integral.nu_neq"),
                outputs.get_dict("reactor_detector.n_fissions_n_protons_per_cm2_neq"),
                name="eventscount.parts.nu_neq",
                replicate_outputs=combinations["reactor.isotope_neq.detector.period"],
                allow_skip_inputs=True,
                skippable_inputs_should_contain=("U238",),
            )

            #  - nu_snf:    effective live time[p,d] ×
            #             × N protons[d] ×
            #             × efficiency[d] ×
            #             × SNF scale[r] ×
            #             × snf_factor(=1)
            Product.replicate(
                outputs.get_dict("kinematics.integral.nu_snf"),
                outputs.get_dict("reactor_detector.livetime_n_protons_per_cm2_snf"),
                name="eventscount.parts.nu_snf",
                replicate_outputs=combinations["reactor.detector.period"],
            )

            # Finally sum together the contributions from reactors and from antineutrino
            # sources (main, NEQ, SNF) obtaining an expected spectrum in each detector
            # during each period.
            Sum.replicate(
                outputs.get_dict("eventscount.parts"),
                name="eventscount.stages.raw",
                replicate_outputs=combinations["detector.period"],
            )

            # TODO: doc
            if self.spectrum_correction_location == "after-integration":
                Product.replicate(
                    outputs.get_dict("eventscount.stages.raw"),
                    outputs.get_value(
                        "reactor_antineutrino.spectrum_free_correction_post.interpolated"
                    ),
                    name="eventscount.stages.raw_antineutrino_spectrum_corrected",
                    replicate_outputs=combinations["detector.period"],
                )

            # At this points the IBD spectra at each detector are available assuming the
            # ideal detector response. 4 transformations will be applied in the
            # following order:
            # - IAV effect — Energy loss due to particle passage through the wall of
            # Inner Acrylic Vessel (IAV).
            # - Energy scale distortion:
            #   + LSNL effect — common non-linear energy scale distortion.
            #   + relative energy scale — uncorrelated between detectors linear energy
            #                             scale.
            # - Energy smearing due to finite energy resolution
            # - Rebinning to the final binning.

            # Load the IAV matrix from the input file.
            # The `load_array` method works in a similar way to `load_graph` and
            # `load_record`. It expects the file (folder for tsv) to contain an array or
            # a set of arrays. The `name_function` makes the method to read "iav_matrix"
            # from file and store as "matrx_raw".
            #
            # An extra argument `edges` is passed to the constructor of an Array object
            # setting edges. Due to this, it will check that the histogram the effect is
            # applied to has consistent edges. It will also define the edges for the
            # output histogram. The edges are used for automated plotting for X axis and
            # its label.
            load_array(
                name="detector.iav",
                filenames=cfg_file_mapping["iav_matrix"],
                replicate_outputs=("matrix_raw",),
                name_function={"matrix_raw": "iav_matrix"},
                array_kwargs={"edges": (edges_energy_escint, edges_energy_edep)},
            )

            # The IAV distortion has an uncorrelated between detector uncertainty,
            # introduced as a factor, which scales the off-diagonal elements of the IAV
            # matrix.
            RenormalizeDiag.replicate(
                mode="offdiag",
                name="detector.iav.matrix_rescaled",
                replicate_outputs=index["detector"],
            )
            # An IAV distortion node has two inputs "scale" for the scale factor and
            # "matrix" for the matrix itself.
            # Match and connect 8 IAV scales to the appropriate inputs.
            parameters.get_dict("all.detector.iav_offdiag_scale_factor") >> inputs.get_dict(
                "detector.iav.matrix_rescaled.scale"
            )
            # Connect a single IAV matrix to 8 rescaling nodes.
            outputs.get_value("detector.iav.matrix_raw") >> inputs.get_dict(
                "detector.iav.matrix_rescaled.matrix"
            )

            # The correction is applied as matrix multiplication of smearing matrix over
            # column for each detector during each period..
            VectorMatrixProduct.replicate(
                name="eventscount.stages.iav",
                mode="column",
                replicate_outputs=combinations["detector.period"],
            )
            # Match and connect rescaled IAV distortion matrix for each detector to the
            # smearing node of each detector during each period.
            outputs.get_dict("detector.iav.matrix_rescaled") >> inputs.get_dict(
                "eventscount.stages.iav.matrix"
            )
            # Match and connect IBD histogram each detector during each period to the
            # relevant IAV smearing input.
            if self.spectrum_correction_location == "after-integration":
                outputs.get_dict(
                    "eventscount.stages.raw_antineutrino_spectrum_corrected"
                ) >> inputs.get_dict("eventscount.stages.iav.vector")
            else:
                outputs.get_dict("eventscount.stages.raw") >> inputs.get_dict(
                    "eventscount.stages.iav.vector"
                )

            # The LSNL distortion matrix is created based on a relative energy scale
            # distortion curve and a few nuisance curves, loaded with `load_graph_data`
            # method. The graphs will be modified before the nodes are created.
            #
            # Within our definition LSNL converts the deposited within scintillator
            # energy (Escint) into visible energy (Evis).
            load_graph_data(
                name="detector.lsnl.curves",
                x="escint",
                y="evis_parts",
                merge_x=True,
                filenames=cfg_file_mapping["lsnl_curves"],
                replicate_outputs=index["lsnl"],
            )

            # Pre-process LSNL curves in the following order:
            # - convert relative curves to absolute ones
            # - interpolate with 4 times smaller step using `cubic` interpolation
            #   (`refine_times` argument)
            # - extrapolate linearly absolute curves to an extended range
            #   (`newmin` and `newmax`)
            # - compute (nominal-pullᵢ) difference curves to be used as corrections
            #
            # The new fine Escint will be stored to `xname`. The argument `nominalname`
            # selects the nominal curve. The curves will be overwritten.
            refine_lsnl_data(
                storage.get_dict("data.detector.lsnl.curves"),
                xname="escint",
                nominalname="evis_parts.nominal",
                refine_times=4,
                newmin=0.5,
                newmax=12.1,
                # savgol_filter_smoothen = (10, 4)
            )

            # Create (graph) arrays for the LSNL curves. A dedicated array for X axis,
            # based on meshname="escint" will be created. Each curve will have a
            # reference to the Edep node as its X axis.
            # The processed arrays from `storage["data"]` will be removed with parent
            # dictionaries.
            Array.from_storage(
                "detector.lsnl.curves",
                storage.get_dict("data"),
                meshname="escint",
                remove_processed_arrays=True,
            )

            # Multiply nuisance LSNL curves by nuisance parameters (central=0). Allow to
            # skip nominal curve.
            Product.replicate(
                outputs.get_dict("detector.lsnl.curves.evis_parts"),
                parameters.get_dict("constrained.detector.lsnl_scale_a"),
                name="detector.lsnl.curves.evis_parts_scaled",
                allow_skip_inputs=True,
                skippable_inputs_should_contain=("nominal",),
                replicate_outputs=index["lsnl_nuisance"],
            )

            # Sum the curves together.
            Sum.replicate(
                outputs.get_value("detector.lsnl.curves.evis_parts.nominal"),
                outputs.get_dict("detector.lsnl.curves.evis_parts_scaled"),
                name="detector.lsnl.curves.evis_coarse",
            )

            # Calculate relative versions of the curves exclusively for plotting
            # reasons. The relative curves will not be used for the analysis.
            # First, compute relative curves as f(Escint)/Escint.
            Division.replicate(
                outputs.get_dict("detector.lsnl.curves.evis_parts"),
                outputs.get_value("detector.lsnl.curves.escint"),
                name="detector.lsnl.curves.relative.evis_parts",
                replicate_outputs=index["lsnl"],
            )
            # TODO
            nodes["detector.lsnl.curves.relative.evis_parts_individual.nominal"] = nodes.get_value(
                "detector.lsnl.curves.relative.evis_parts.nominal"
            )
            outputs["detector.lsnl.curves.relative.evis_parts_individual.nominal"] = (
                outputs.get_value("detector.lsnl.curves.relative.evis_parts.nominal")
            )
            Sum.replicate(
                outputs.get_dict("detector.lsnl.curves.relative.evis_parts"),
                outputs.get_value("detector.lsnl.curves.relative.evis_parts.nominal"),
                name="detector.lsnl.curves.relative.evis_parts_individual",
                replicate_outputs=index["lsnl_nuisance"],
                allow_skip_inputs=True,
                skippable_inputs_should_contain=["nominal"],
            )

            Product.replicate(
                outputs.get_dict("detector.lsnl.curves.relative.evis_parts"),
                parameters.get_dict("constrained.detector.lsnl_scale_a"),
                name="detector.lsnl.curves.relative.evis_parts_scaled",
                allow_skip_inputs=True,
                skippable_inputs_should_contain=("nominal",),
                replicate_outputs=index["lsnl_nuisance"],
            )

            Sum.replicate(
                outputs.get_value("detector.lsnl.curves.relative.evis_parts.nominal"),
                outputs.get_dict("detector.lsnl.curves.relative.evis_parts_scaled"),
                name="detector.lsnl.curves.relative.evis_coarse",
            )

            # Uncorrelated between detector energy scale correction is applied together
            # with LSNL with a single matrix. In order to do this the common LSNL curve
            # will be multiplied by a factor for each detector.
            #
            # The relative energy scale parameters are partially correlated with
            # relative efficiencies and thus are provided in pairs. Before using them,
            # we need to first extract a map of energy scale parameters for each
            # detector, which is done by `remap_items` function.
            remap_items(
                parameters.get_dict("all.detector.detector_relative"),
                parameters.create_child("selected.detector.parameters_relative"),
                reorder_indices={
                    "from": ["detector", "parameters"],
                    "to": ["parameters", "detector"],
                },
            )
            # Now there is a storage for energy scale parameters
            # "selected.detector.parameters_relative.energy_scale_factor".

            # In order to build the LSNL+energy scale conversion matrix a most precise
            # way requires two branches of interpolations:
            # - forward — modify Escint bin edges with energy scale conversion.
            # - backward — modify Evis bin edges with inverse energy scale conversion.
            # Interpolate Evis(Escint)

            # TODO: documentation
            Product.replicate(
                outputs.get_value("detector.lsnl.curves.evis_coarse"),
                parameters.get_dict("selected.detector.parameters_relative.energy_scale_factor"),
                name="detector.lsnl.curves.evis_coarse_scaled",
                replicate_outputs=index["detector"],
            )

            AxisDistortionMatrixPointwise.replicate(
                name="detector.lsnl.matrix",
                replicate_outputs=index["detector"],
            )
            edges_energy_escint.outputs[0] >> inputs.get_dict("detector.lsnl.matrix.EdgesOriginal")
            edges_energy_evis.outputs[0] >> inputs.get_dict("detector.lsnl.matrix.EdgesTarget")

            outputs.get_value("detector.lsnl.curves.escint") >> inputs.get_dict(
                "detector.lsnl.matrix.DistortionOriginal",
            )
            outputs.get_dict("detector.lsnl.curves.evis_coarse_scaled") >> inputs.get_dict(
                "detector.lsnl.matrix.DistortionTarget",
            )

            # Finally as in the case with IAV apply distortions to the spectra for each
            # detector and period.
            VectorMatrixProduct.replicate(
                name="eventscount.stages.evis",
                mode="column",
                replicate_outputs=combinations["detector.period"],
            )
            outputs.get_dict("detector.lsnl.matrix") >> inputs.get_dict(
                "eventscount.stages.evis.matrix"
            )
            # Use outputs after IAV correction to serve as inputs.
            outputs.get_dict("eventscount.stages.iav") >> inputs.get_dict(
                "eventscount.stages.evis.vector"
            )

            # The smearing due to finite energy resolution is also defined by three
            # nodes:
            # - σ-node — the node which computes the width of the resolution.
            # - matrix node — the node, which creates a smearing matrix based on σ(E).
            # - VectorMatrixProduct node — the one, which applies the smearing matrix.
            #
            # The first two nodes are managed via meta node EnergyResolution class.
            # These kind of classes do create multiple nodes inside, interconnect them
            # together and pass the inputs and outputs for external use.
            # In this particular case the instance will manage have
            # - EnergyResolutionSigmaRelABC to compute σ(E)/E = sqrt(a² + b²/E + c²/E²)
            # - EnergyResolutionMatrixBC to compute the matrix based on smearing at Bin
            #   Centers (BC)
            # - BinCenter — tiny node to compute bin centers.
            #
            # TODO: target edges (to output_edges)
            EnergyResolution.replicate(path="detector.eres")

            # Pass energy resolution parameters a_nonuniform, b_stat, c_noise to the
            # common σ-node.
            nodes.get_value("detector.eres.sigma_rel") << parameters.get_dict(
                "constrained.detector.eres"
            )
            # Pass bin edges for visible energy σ(E) to compute bin centers to pass to
            # the σ(E).
            outputs.get_value("edges.energy_evis") >> inputs.get_value("detector.eres.e_edges")
            # Pass bin edges for visible energy (input) to the matrix.
            outputs.get_value("edges.energy_evis") >> inputs.get_value(
                "detector.eres.matrix.e_edges"
            )
            # Pass bin edges for reconstructed energy (input) to the matrix.
            outputs.get_value("edges.energy_erec") >> inputs.get_value(
                "detector.eres.matrix.e_edges_out"
            )

            # Finally as on previous steps compute a product of a common energy
            # resolution matrix and input spectrum (after LSNL) for each detector during
            # period.
            VectorMatrixProduct.replicate(
                name="eventscount.stages.erec",
                mode="column",
                replicate_outputs=combinations["detector.period"],
            )
            outputs.get_value("detector.eres.matrix") >> inputs.get_dict(
                "eventscount.stages.erec.matrix"
            )
            outputs.get_dict("eventscount.stages.evis") >> inputs.get_dict(
                "eventscount.stages.erec.vector"
            )

            # Compute a product of global normalization and per-detector efficiency
            # factor, to be used to scale the IBD spectrum.
            Product.replicate(
                parameters.get_value("all.detector.global_normalization"),
                parameters.get_dict("selected.detector.parameters_relative.efficiency_factor"),
                parameters.get_value("all.detector.detector_absolute.efficiency_factor"),
                name="detector.normalization",
                replicate_outputs=index["detector"],
            )

            # Apply individual normalization (per detector) to each detectors prediction
            # during each period.
            Product.replicate(
                outputs.get_dict("detector.normalization"),
                outputs.get_dict("eventscount.stages.erec"),
                name="eventscount.fine.ibd_normalized",
                replicate_outputs=combinations["detector.period"],
            )

            # Sum together the spectra of each detector from different periods.
            # The corresponding outputs are to be used simply to provide the spectra for
            # user for plotting/saving. They are not used further in the calculations.
            Sum.replicate(
                outputs.get_dict("eventscount.fine.ibd_normalized"),
                name="eventscount.fine.ibd_normalized_detector",
                replicate_outputs=combinations["detector"],
            )

            # Rebin the expected histograms for each detector during each period into
            # final binning. It is done by MetaNode Rebin, which combine the computation
            # of the rebin matrix and its application via VectorMatrixProduct.
            Rebin.replicate(
                names={
                    "matrix": "detector.rebin.matrix_ibd",
                    "product": "eventscount.final.ibd",
                },
                replicate_outputs=combinations["detector.period"],
            )
            # Connect old (Erec) and new (final) energy edges.
            edges_energy_erec >> inputs.get_value("detector.rebin.matrix_ibd.edges_old")
            edges_energy_final >> inputs.get_value("detector.rebin.matrix_ibd.edges_new")
            # Pass the fine-bin spectra into inputs.
            outputs.get_dict("eventscount.fine.ibd_normalized") >> inputs.get_dict(
                "eventscount.final.ibd"
            )

            # The following block is related to the computation and application of the
            # background spectra. The background rates are given per day, therefore
            # first we need to convert the effective livetime in s to day. This will be
            # used for most of the sources of backgrounds, except for accidentals as
            # accidental rates are given on a daily basis.
            Product.replicate(
                outputs.get_dict("detector.eff_livetime"),
                parameters.get_value("constant.conversion.seconds_in_day_inverse"),
                name="detector.eff_livetime_days",
                replicate_outputs=combinations["detector.period"],
                allow_skip_inputs=True,
                skippable_inputs_should_contain=inactive_detectors,
            )

            # Compute the daily number accidental background events by multiplying daliy
            # rate of accidentals and daily effective livetime. The temporary unit is
            # [#·s/day].
            Product.replicate(
                outputs.get_dict("daily_data.detector.eff_livetime"),
                outputs.get_dict("daily_data.detector.rate_accidentals"),
                name="daily_data.detector.num_acc_s_day",
                replicate_outputs=combinations["detector.period"],
            )

            # Sum the contents of each array to obtain the total number of accidental
            # events in each detector during each period. Still [#·s/day].
            ArraySum.replicate(
                outputs.get_dict("daily_data.detector.num_acc_s_day"),
                name="background.count_acc_fixed_s_day",
            )

            # Finally, normalize the unit by dividing by number of seconds in day and
            # obtain total number of accidentals.
            Product.replicate(
                outputs.get_dict("background.count_acc_fixed_s_day"),
                parameters.get_value("constant.conversion.seconds_in_day_inverse"),
                name="background.count_fixed.accidentals",
                replicate_outputs=combinations["detector.period"],
            )

            # Now we need to load the normalized spectra for each backgrounds source.
            # There are different files for each period. Within each file the spectra
            # for each background and each detector are located.
            # HERE
            load_hist(
                name="background",
                x="erec",
                y="spectrum_shape",
                merge_x=True,
                normalize=True,
                filenames=cfg_file_mapping["background_spectra"],
                replicate_files=index["period"],
                replicate_outputs=combinations["background.detector"],
                skip=inactive_detectors,
                key_order=(
                    ("period", "background", "detector"),
                    ("background", "detector", "period"),
                ),
                name_function=lambda _, idx: f"spectrum_shape_{idx[0]}_{idx[1]}",
            )

            # HERE get_value/get_dict
            # fmt: off
            # TODO: labels
            Product.replicate(
                parameters("all.background.rate"),
                outputs("detector.eff_livetime_days"),
                name="background.count_fixed",
                replicate_outputs=combinations["background_stable.detector.period"],
            )

            # TODO: labels
            Product.replicate(
                parameters("all.background.rate_scale.accidentals"),
                outputs("background.count_fixed.accidentals"),
                name="background.count.accidentals",
                replicate_outputs=combinations["detector.period"],
            )

            remap_items(
                parameters.get_dict("constrained.background.uncertainty_scale_by_site"),
                parameters.create_child("selected.background.uncertainty_scale"),
                rename_indices=site_arrangement,
                skip_indices_target=inactive_detectors,
            )

            # TODO: labels
            ProductShiftedScaled.replicate(
                outputs("background.count_fixed"),
                parameters("sigma.background.rate"),
                parameters.get_dict("selected.background.uncertainty_scale"),
                name="background.count",
                shift=1.0,
                replicate_outputs=combinations["background_site_correlated.detector.period"],
                allow_skip_inputs=True,
                skippable_inputs_should_contain=combinations[
                    "background_not_site_correlated.detector.period"
                ],
            )

            # TODO: labels
            ProductShiftedScaled.replicate(
                outputs("background.count_fixed.amc"),
                parameters("sigma.background.rate.amc"),
                parameters.get_value("all.background.uncertainty_scale.amc"),
                name="background.count.amc",
                shift=1.0,
                replicate_outputs=combinations["detector.period"],
            )

            outputs["background.count.alpha_neutron"] = outputs.get_dict("background.count_fixed.alpha_neutron")

            # TODO: labels
            Product.replicate(
                outputs("background.count"),
                outputs("background.spectrum_shape"),
                name="background.spectrum",
                replicate_outputs=combinations["background.detector.period"],
            )

            Sum.replicate(
                outputs("background.spectrum"),
                name="eventscount.fine.background",
                replicate_outputs=combinations["detector.period"],
            )

            Sum.replicate(
                outputs("background.spectrum"),
                name="eventscount.fine.background_by_source",
                replicate_outputs=combinations["background.detector"],
            )

            Rebin.replicate(
                names={
                    "matrix": "detector.rebin.matrix_background_by_source",
                    "product": "eventscount.final.background_by_source",
                },
                replicate_outputs=combinations["background.detector"],
            )
            edges_energy_erec >> inputs.get_value("detector.rebin.matrix_background_by_source.edges_old")
            edges_energy_final >> inputs.get_value(
                "detector.rebin.matrix_background_by_source.edges_new"
            )
            outputs("eventscount.fine.background_by_source") >> inputs("eventscount.final.background_by_source")

            Sum.replicate(
                outputs("eventscount.fine.ibd_normalized"),
                outputs("eventscount.fine.background"),
                name="eventscount.fine.total",
                replicate_outputs=combinations["detector.period"],
                check_edges_contents=True,
            )

            Rebin.replicate(
                names={
                    "matrix": "detector.rebin.matrix_background",
                    "product": "eventscount.final.background",
                },
                replicate_outputs=combinations["detector.period"],
            )
            edges_energy_erec >> inputs.get_value("detector.rebin.matrix_background.edges_old")
            edges_energy_final >> inputs.get_value(
                "detector.rebin.matrix_background.edges_new"
            )
            outputs("eventscount.fine.background") >> inputs("eventscount.final.background")

            Sum.replicate(
                outputs("eventscount.final.ibd"),
                outputs("eventscount.final.background"),
                name="eventscount.final.detector_period",
                replicate_outputs=combinations["detector.period"],
            )

            remap_items(
                outputs.get_dict("eventscount.final.detector_period"),
                outputs.create_child("eventscount.final.detector_period_selected"),
                skip_indices_target=index["detector_excluded"],
            )

            Concatenation.replicate(
                outputs("eventscount.final.detector_period_selected"),
                name="eventscount.final.concatenated.detector_period",
            )

            Sum.replicate(
                outputs("eventscount.final.detector_period_selected"),
                name="eventscount.final.detector",
                replicate_outputs=index["detector_selected"],
            )

            Concatenation.replicate(
                outputs("eventscount.final.detector"),
                name="eventscount.final.concatenated.detector",
            )

            outputs["eventscount.final.concatenated.selected"] = outputs.get_value(
                f"eventscount.final.concatenated.{self.concatenation_mode}"
                )

            #
            # Covariance matrices
            #
            self._covariance_matrix = CovarianceMatrixGroup(store_to="covariance")

            for group in self._covariance_groups:
                self._covariance_matrix.add_covariance_for(
                    group, parameters_nuisance_normalized[
                    self.systematic_uncertainties_groups()[group]
                ])
            self._covariance_matrix.add_covariance_sum()

            (
                outputs.get_value("eventscount.final.concatenated.selected")
                >> self._covariance_matrix
            )

            list_parameters_nuisance_normalized = list(
                parameters_nuisance_normalized.walkvalues()
            )
            npars_nuisance = len(list_parameters_nuisance_normalized)

            parinp_mc = ParArrayInput(
                name="mc.parameters.inputs",
                parameters=list_parameters_nuisance_normalized,
                tainted=False
            )

            #
            # Real data
            #
            load_hist(
                name="data.real",
                x="erec",
                y="fine",
                merge_x=True,
                filenames=cfg_file_mapping["dataset"],
                replicate_files=index["period"],
                replicate_outputs=combinations["detector"],
                skip=inactive_detectors,
                dtype="d",
                name_function=lambda _, idx: f"ibd_spectrum_{idx[1]}",
            )

            Rebin.replicate(
                names={
                    "matrix": "detector.rebin_matrix.real",
                    "product": "data.real.final.detector_period",
                },
                replicate_outputs=combinations["detector.period"],
            )
            edges_energy_erec >> inputs.get_value(
                "detector.rebin_matrix.real.edges_old"
            )
            edges_energy_final >> inputs.get_value(
                "detector.rebin_matrix.real.edges_new"
            )
            outputs["data.real.fine"] >> inputs.get_dict("data.real.final.detector_period")

            remap_items(
                outputs.get_dict("data.real.final.detector_period"),
                outputs.create_child("data.real.final.detector_period_selected"),
                skip_indices_target=index["detector_excluded"],
            )

            Concatenation.replicate(
                outputs("data.real.final.detector_period_selected"),
                name="data.real.concatenated.detector_period",
            )

            Sum.replicate(
                outputs("data.real.final.detector_period_selected"),
                name="data.real.final.detector",
                replicate_outputs=index["detector_selected"],
            )

            Concatenation.replicate(
                outputs.get_dict("data.real.final.detector"),
                name="data.real.concatenated.detector",
            )

            outputs["data.real.concatenated.selected"] = outputs.get_value(
                f"data.real.concatenated.{self.concatenation_mode}"
                )

            #
            # Summary
            # Collect some summary data for output tables
            #
            ArraySum.replicate(
                outputs("data.real.final.detector"),
                name="summary.total.ibd_candidates",
            )

            ArraySum.replicate(
                outputs("data.real.final.detector_period"),
                name="summary.periods.ibd_candidates",
            )
            outputs["summary.periods.ibd_candidates"] = remap_items(
                outputs.get_dict("summary.periods.ibd_candidates"),
                reorder_indices={
                    "from": ["detector", "period"],
                    "to": ["period", "detector"],
                },
            )

            Sum.replicate(
                outputs("detector.livetime"),
                name="summary.total.livetime",
                replicate_outputs=index["detector"],
            )

            Sum.replicate(
                outputs("detector.livetime"),
                name="summary.periods.livetime",
                replicate_outputs=combinations["period.detector"],
            )

            Sum.replicate(
                outputs("detector.eff_livetime"),
                name="summary.total.eff_livetime",
                replicate_outputs=index["detector"],
            )

            Sum.replicate(
                outputs("detector.eff_livetime"),
                name="summary.periods.eff_livetime",
                replicate_outputs=combinations["period.detector"],
            )

            Division.replicate(
                outputs("summary.total.eff_livetime"),
                outputs("summary.total.livetime"),
                name="summary.total.eff",
                replicate_outputs=index["detector"],
            )

            Division.replicate(
                outputs("summary.periods.eff_livetime"),
                outputs("summary.periods.livetime"),
                name="summary.periods.eff",
                replicate_outputs=combinations["period.detector"],
            )

            Sum.replicate(
                outputs("background.count"),
                name="summary.total.background_count",
                replicate_outputs=combinations["background.detector"],
            )

            remap_items(
                outputs("background.count"),
                outputs.create_child("summary.periods.background_count"),
                reorder_indices={
                    "from": ["background", "detector", "period"],
                    "to": ["background", "period", "detector"],
                },
            )

            Division.replicate(
                outputs("summary.total.background_count"),
                outputs("summary.total.eff_livetime"),
                name="summary.total.background_rate_s",
                replicate_outputs=combinations["background.detector"],
            )

            Division.replicate(
                outputs("summary.periods.background_count"),
                outputs("summary.periods.eff_livetime"),
                name="summary.periods.background_rate_s",
                replicate_outputs=combinations["background.period.detector"],
            )

            Product.replicate(
                outputs("summary.total.background_rate_s"),
                parameters["constant.conversion.seconds_in_day"],
                name="summary.total.background_rate",
                replicate_outputs=combinations["background.detector"],
            )

            Product.replicate(
                outputs("summary.periods.background_rate_s"),
                parameters["constant.conversion.seconds_in_day"],
                name="summary.periods.background_rate",
                replicate_outputs=combinations["background.period.detector"],
            )

            Sum.replicate(
                outputs("summary.total.background_rate"),
                name="summary.total.background_rate_total",
                replicate_outputs=index["detector"],
            )

            Sum.replicate(
                outputs("summary.periods.background_rate"),
                name="summary.periods.background_rate_total",
                replicate_outputs=combinations["period.detector"],
            )

            Division.replicate(
                outputs("summary.total.ibd_candidates"),
                outputs("summary.total.eff_livetime"),
                name="summary.total.rate_ibd_candidates_s",
                replicate_outputs=combinations["detector"],
            )

            Division.replicate(
                outputs("summary.periods.ibd_candidates"),
                outputs("summary.periods.eff_livetime"),
                name="summary.periods.rate_ibd_candidates_s",
                replicate_outputs=combinations["period.detector"],
            )

            Product.replicate(
                outputs("summary.total.rate_ibd_candidates_s"),
                parameters["constant.conversion.seconds_in_day"],
                name="summary.total.rate_ibd_candidates",
                replicate_outputs=combinations["detector"],
            )

            Product.replicate(
                outputs("summary.periods.rate_ibd_candidates_s"),
                parameters["constant.conversion.seconds_in_day"],
                name="summary.periods.rate_ibd_candidates",
                replicate_outputs=combinations["period.detector"],
            )

            Difference.replicate(
                outputs("summary.total.rate_ibd_candidates"),
                outputs("summary.total.background_rate"),
                name="summary.total.rate_ibd",
                replicate_outputs=combinations["detector"],
            )

            Difference.replicate(
                outputs("summary.periods.rate_ibd_candidates"),
                outputs("summary.periods.background_rate"),
                name="summary.periods.rate_ibd",
                replicate_outputs=combinations["period.detector"],
            )

            #
            # Statistic
            #
            # Create Nuisance parameters
            Sum.replicate(
                outputs("statistic.nuisance.parts"), name="statistic.nuisance.all"
            )
            if self._pull_groups:
                Sum.replicate(
                    *[
                        outputs[f"statistic.nuisance.parts.{self.systematic_uncertainties_groups()[group]}"] for group
                        in self._pull_groups
                    ],
                    name="statistic.nuisance.pull_extra"
                )
            else:
                Array.replicate(name="statistic.nuisance.pull_extra", array=[0])

            MonteCarlo.replicate(
                name="data.pseudo.self",
                mode=self.monte_carlo_mode,
                generator=self._random_generator,
            )
            outputs.get_value(
                "eventscount.final.concatenated.selected"
            ) >> inputs.get_value("data.pseudo.self.data")
            self._frozen_nodes["pseudodata"] = (nodes.get_value("data.pseudo.self"),)

            Proxy.replicate(
                name="data.proxy",
            )
            outputs.get_value("data.pseudo.self") >> inputs.get_value(
                "data.proxy.input"
            )
            outputs.get_value("data.real.concatenated.selected") >> nodes["data.proxy"]

            MonteCarlo.replicate(
                name="covariance.data.fixed",
                mode="asimov",
                generator=self._random_generator,
            )
            outputs.get_value(
                "eventscount.final.concatenated.selected"
            ) >> inputs.get_value("covariance.data.fixed.data")
            self._frozen_nodes["covariance_data_fixed"] = (
                nodes.get_value("covariance.data.fixed"),
            )

            MonteCarlo.replicate(
                name="mc.parameters.toymc",
                mode="normal-unit",
                shape=(npars_nuisance,),
                generator=self._random_generator,
                tainted=False,
                frozen=True
            )
            outputs.get_value("mc.parameters.toymc") >> parinp_mc
            nodes["mc.parameters.inputs"] = parinp_mc

            #
            # Covariance matrices and Cholesky decomposition
            #
            Cholesky.replicate(name="cholesky.stat.variable")
            outputs.get_value(
                "eventscount.final.concatenated.selected"
            ) >> inputs.get_value("cholesky.stat.variable")

            Cholesky.replicate(name="cholesky.stat.fixed")
            outputs.get_value("covariance.data.fixed") >> inputs.get_value(
                "cholesky.stat.fixed"
            )

            Cholesky.replicate(name="cholesky.stat.data.fixed")
            outputs.get_value("data.proxy") >> inputs.get_value(
                "cholesky.stat.data.fixed"
            )

            SumMatOrDiag.replicate(name="covariance.covmat_full_p.fixed_stat")
            outputs.get_value("covariance.data.fixed") >> nodes.get_value(
                "covariance.covmat_full_p.fixed_stat"
            )
            outputs.get_value("covariance.covmat_syst.sum") >> nodes.get_value(
                "covariance.covmat_full_p.fixed_stat"
            )

            Cholesky.replicate(name="cholesky.covmat_full_p.fixed_stat")
            outputs.get_value(
                "covariance.covmat_full_p.fixed_stat"
            ) >> inputs.get_value("cholesky.covmat_full_p.fixed_stat")

            SumMatOrDiag.replicate(name="covariance.covmat_full_p.variable_stat")
            outputs.get_value(
                "eventscount.final.concatenated.selected"
            ) >> nodes.get_value("covariance.covmat_full_p.variable_stat")
            outputs.get_value("covariance.covmat_syst.sum") >> nodes.get_value(
                "covariance.covmat_full_p.variable_stat"
            )

            Cholesky.replicate(name="cholesky.covmat_full_p.variable_stat")
            outputs.get_value(
                "covariance.covmat_full_p.variable_stat"
            ) >> inputs.get_value("cholesky.covmat_full_p.variable_stat")


            SumMatOrDiag.replicate(name="covariance.covmat_full_n")
            outputs.get_value("data.proxy") >> nodes.get_value(
                "covariance.covmat_full_n"
            )
            outputs.get_value("covariance.covmat_syst.sum") >> nodes.get_value(
                "covariance.covmat_full_n"
            )

            Cholesky.replicate(name="cholesky.covmat_full_n")
            outputs.get_value("covariance.covmat_full_n") >> inputs.get_value(
                "cholesky.covmat_full_n"
            )

            #
            # Chi-squared functions
            #

            # Chi-squared Pearson, stat (fixed stat errors)
            Chi2.replicate(name="statistic.stat.chi2p_iterative")
            outputs.get_value(
                "eventscount.final.concatenated.selected"
            ) >> inputs.get_value("statistic.stat.chi2p_iterative.theory")
            outputs.get_value("cholesky.stat.fixed") >> inputs.get_value(
                "statistic.stat.chi2p_iterative.errors"
            )
            outputs.get_value("data.proxy") >> inputs.get_value(
                "statistic.stat.chi2p_iterative.data"
            )

            # Chi-squared Neyman, stat
            Chi2.replicate(name="statistic.stat.chi2n")
            outputs.get_value(
                "eventscount.final.concatenated.selected"
            ) >> inputs.get_value("statistic.stat.chi2n.theory")
            outputs.get_value("cholesky.stat.data.fixed") >> inputs.get_value(
                "statistic.stat.chi2n.errors"
            )
            outputs.get_value("data.proxy") >> inputs.get_value(
                "statistic.stat.chi2n.data"
            )

            # Chi-squared Pearson, stat (variable stat errors)
            Chi2.replicate(name="statistic.stat.chi2p")
            outputs.get_value(
                "eventscount.final.concatenated.selected"
            ) >> inputs.get_value("statistic.stat.chi2p.theory")
            outputs.get_value("cholesky.stat.variable") >> inputs.get_value(
                "statistic.stat.chi2p.errors"
            )
            outputs.get_value("data.proxy") >> inputs.get_value(
                "statistic.stat.chi2p.data"
            )

            # Chi-squared Pearson, stat+syst, cov. matrix (fixed stat errors)
            Chi2.replicate(name="statistic.full.covmat.chi2p_iterative")
            outputs.get_value("data.proxy") >> inputs.get_value(
                "statistic.full.covmat.chi2p_iterative.data"
            )
            outputs.get_value(
                "eventscount.final.concatenated.selected"
            ) >> inputs.get_value("statistic.full.covmat.chi2p_iterative.theory")
            outputs.get_value("cholesky.covmat_full_p.fixed_stat") >> inputs.get_value(
                "statistic.full.covmat.chi2p_iterative.errors"
            )

            # Chi-squared Neyman, stat+syst, cov. matrix
            Chi2.replicate(name="statistic.full.covmat.chi2n")
            outputs.get_value("data.proxy") >> inputs.get_value(
                "statistic.full.covmat.chi2n.data"
            )
            outputs.get_value(
                "eventscount.final.concatenated.selected"
            ) >> inputs.get_value("statistic.full.covmat.chi2n.theory")
            outputs.get_value("cholesky.covmat_full_n") >> inputs.get_value(
                "statistic.full.covmat.chi2n.errors"
            )

            # Chi-squared Pearson, stat+syst, cov. matrix (variable stat errors)
            Chi2.replicate(name="statistic.full.covmat.chi2p")
            outputs.get_value("data.proxy") >> inputs.get_value(
                "statistic.full.covmat.chi2p.data"
            )
            outputs.get_value(
                "eventscount.final.concatenated.selected"
            ) >> inputs.get_value("statistic.full.covmat.chi2p.theory")
            outputs.get_value(
                "cholesky.covmat_full_p.variable_stat"
            ) >> inputs.get_value("statistic.full.covmat.chi2p.errors")

            LogProdDiag.replicate(name="statistic.log_prod_diag.full")
            outputs.get_value(
                "cholesky.covmat_full_p.variable_stat"
            ) >> inputs.get_value("statistic.log_prod_diag.full")

            # Chi-squared Pearson, stat+syst, cov. matrix (variable stat errors)
            Sum.replicate(
                outputs.get_value("statistic.full.covmat.chi2p"),
                outputs.get_value("statistic.log_prod_diag.full"),
                name="statistic.full.covmat.chi2p_unbiased",
            )

            # CNP stat error
            CNPStat.replicate(name="statistic.staterr.cnp")
            outputs.get_value("data.proxy") >> inputs.get_value(
                "statistic.staterr.cnp.data"
            )
            outputs.get_value(
                "eventscount.final.concatenated.selected"
            ) >> inputs.get_value("statistic.staterr.cnp.theory")

            # Chi-squared CNP, stat
            Chi2.replicate(name="statistic.stat.chi2cnp")
            outputs.get_value("data.proxy") >> inputs.get_value(
                "statistic.stat.chi2cnp.data"
            )
            outputs.get_value(
                "eventscount.final.concatenated.selected"
            ) >> inputs.get_value("statistic.stat.chi2cnp.theory")
            outputs.get_value("statistic.staterr.cnp") >> inputs.get_value(
                "statistic.stat.chi2cnp.errors"
            )

            # Log Poisson Ratio
            LogPoissonRatio.replicate(name="statistic.stat.chi2poisson")
            outputs.get_value("data.proxy") >> inputs.get_value(
                "statistic.stat.chi2poisson.data"
            )
            outputs.get_value(
                "eventscount.final.concatenated.selected"
            ) >> inputs.get_value("statistic.stat.chi2poisson.theory")

            # Chi-squared Pearson, stat+syst, pull (fixed stat errors)
            Sum.replicate(
                outputs.get_value("statistic.stat.chi2p_iterative"),
                outputs.get_value("statistic.nuisance.all"),
                name="statistic.full.pull.chi2p_iterative",
            )

            # Chi-squared Pearson, stat+syst, pull (variable stat errors)
            Sum.replicate(
                outputs.get_value("statistic.stat.chi2p"),
                outputs.get_value("statistic.nuisance.all"),
                name="statistic.full.pull.chi2p",
            )

            # Chi-squared CNP, stat+syst, pull
            Sum.replicate(
                outputs.get_value("statistic.stat.chi2cnp"),
                outputs.get_value("statistic.nuisance.all"),
                name="statistic.full.pull.chi2cnp",
            )

            LogProdDiag.replicate(name="statistic.log_prod_diag.stat")
            outputs.get_value(
                "cholesky.stat.variable"
            ) >> inputs.get_value("statistic.log_prod_diag.stat")

            # Chi-squared Pearson, stat, +log|Vstat| (variable stat errors)
            Sum.replicate(
                outputs.get_value("statistic.stat.chi2p"),
                outputs.get_value("statistic.log_prod_diag.stat"),
                name="statistic.stat.chi2p_unbiased",
            )

            # Chi-squared Pearson, stat+syst, pull, +log|V| (variable stat errors)
            Sum.replicate(
                outputs.get_value("statistic.stat.chi2p_unbiased"),
                outputs.get_value("statistic.nuisance.all"),
                name="statistic.full.pull.chi2p_unbiased",
            )

            # CNP covmat
            WeightedSumArgs.replicate(
                outputs.get_value("statistic.full.covmat.chi2p"),
                outputs.get_value("statistic.full.covmat.chi2n"),
                name="statistic.full.covmat.chi2cnp",
                weight=(2/3, 1/3),
            )

            # CNP stat variance
            CNPStat.replicate(name="statistic.staterr.cnp_variance", mode="variance")
            outputs.get_value("data.proxy") >> inputs.get_value(
                "statistic.staterr.cnp_variance.data"
            )
            outputs.get_value(
                "eventscount.final.concatenated.selected"
            ) >> inputs.get_value("statistic.staterr.cnp_variance.theory")

            # CNP, stat+syst, cov. matrix (linear cobination)
            SumMatOrDiag.replicate(
                    outputs.get_value("statistic.staterr.cnp_variance"),
                    outputs.get_value("covariance.covmat_syst.sum"),
                    name = "covariance.covmat_full_cnp"
                    )

            # CNP Cholesky
            Cholesky.replicate(name="cholesky.covmat_full_cnp")
            outputs.get_value(
                "covariance.covmat_full_cnp"
            ) >> inputs.get_value("cholesky.covmat_full_cnp")

            # CNP, stat+syst, cov. matrix (as in the paper)
            Chi2.replicate(name="statistic.full.covmat.chi2cnp_alt")
            outputs.get_value("data.proxy") >> inputs.get_value(
                "statistic.full.covmat.chi2cnp_alt.data"
            )
            outputs.get_value(
                "eventscount.final.concatenated.selected"
            ) >> inputs.get_value("statistic.full.covmat.chi2cnp_alt.theory")
            outputs.get_value(
                "cholesky.covmat_full_cnp"
            ) >> inputs.get_value("statistic.full.covmat.chi2cnp_alt.errors")

            # Log Poisson Ratio, stat+syst, pull
            Sum.replicate(
                outputs.get_value("statistic.stat.chi2poisson"),
                outputs.get_value("statistic.nuisance.all"),
                name="statistic.full.pull.chi2poisson",
            )
            # fmt: on

        self._setup_labels()

        # Model will load real data
        self.switch_data("real")

        # Ensure stem nodes are calculated
        self._touch()

    @staticmethod
    def _create_random_generator(seed: int) -> Generator:
        from numpy.random import MT19937, SeedSequence

        (sequence,) = SeedSequence(seed).spawn(1)
        algo = MT19937(seed=sequence.spawn(1)[0])
        return Generator(algo)

    def _touch(self):
        for output in self.storage["outputs"].get_dict("eventscount.final.detector").walkvalues():
            output.touch()

    def update_frozen_nodes(self):
        for nodes in self._frozen_nodes.values():
            for node in nodes:
                node.unfreeze()
                node.touch()

    def update_covariance_matrix(self):
        self._covariance_matrix.update_matrices()

    def set_parameters(
        self,
        parameter_values: Mapping[str, float | str] | Sequence[tuple[str, float | int]] = (),
        *,
        mode: Literal["value", "normvalue"] = "value",
    ):
        parameters_storage = self.storage("parameters.all")
        if isinstance(parameter_values, Mapping):
            iterable = parameter_values.items()
        else:
            iterable = parameter_values

        match mode:
            case "value":

                def setter(par, value):
                    par.push(value)
                    print(f"Push {parname}={svalue}")

            case "normvalue":

                def setter(par, value):
                    par.normvalue = value
                    print(f"Set norm {parname}={svalue}")

            case _:
                raise ValueError(mode)

        for parname, svalue in iterable:
            value = float(svalue)
            par = parameters_storage[parname]
            setter(par, value)

    def switch_data(self, key: Literal["asimov", "real"]) -> None:
        """Switch data.proxy output.

        Parameters
        ----------
        type : Literal["asimov", "real"]
            Choice for switching, Asimov or real data observation

        Returns
        -------
        None
        """
        if key not in {"asimov", "real"}:
            raise KeyError(f"Switch to `{key}` is not supported, `asimov`, `real` supported only")
        self.storage["nodes.data.proxy"].switch_input({"asimov": 0, "real": 1}[key])

    def next_sample(self, *, mc_parameters: bool = True, mc_statistics: bool = True) -> None:
        if mc_parameters:
            self.storage.get_value("nodes.mc.parameters.toymc").next_sample()
            self.storage.get_value("nodes.mc.parameters.inputs").touch()

        if mc_statistics:
            self.storage.get_value("nodes.data.pseudo.self").next_sample()

        if mc_parameters:
            self.storage.get_value("nodes.mc.parameters.toymc").reset()
            self.storage.get_value("nodes.mc.parameters.inputs").touch()

    @staticmethod
    def systematic_uncertainties_groups() -> dict[str, str]:
        return dict(_SYSTEMATIC_UNCERTAINTIES_GROUPS)

    def _setup_labels(self):
        from dag_modelling.tools.schema import LoadYaml

        labels = LoadYaml(relpath(__file__.replace(".py", "_labels.yaml")))

        processed_keys_set = set()
        self.storage("nodes").read_labels(labels, processed_keys_set=processed_keys_set)
        self.storage("outputs").read_labels(labels, processed_keys_set=processed_keys_set)
        self.storage("inputs").remove_connected_inputs()
        self.storage.read_paths(index=self.index)
        self.graph.build_index_dict(self.index)

        labels_mk = NestedMapping(labels, sep=".")
        if not self._strict:
            return

        for key in processed_keys_set:
            labels_mk.delete_with_parents(key)

        if not labels_mk:
            return

        unused_keys = list(labels_mk.walkjoinedkeys())
        may_ignore = ["__common_definitions__"]

        for key_may_ignore in list(may_ignore):
            cleanup = False
            for i, key_unused in reversed(tuple(enumerate(unused_keys))):
                if key_unused.startswith(key_may_ignore):
                    del unused_keys[i]
                    cleanup = True
            if cleanup:
                may_ignore.remove(key_may_ignore)

        if may_ignore:
            raise RuntimeError(
                "The following items to ignore were not used, update the model._setup_labels:\n"
                f"{may_ignore}"
            )

        if not unused_keys:
            return

        raise RuntimeError(f"The following label groups were not used: {', '.join(unused_keys)}")

    def make_summary_table(
        self, period: Literal["total", "6AD", "8AD", "7AD"] = "total"
    ) -> DataFrame:
        match period:
            case "total":
                source_fmt = f"summary.{period}.{{name}}"
            case "6AD" | "8AD" | "7AD":
                source_fmt = f"summary.periods.{{name}}.{period}"
            case _:
                raise ValueError(period)

        column_sources = {
            "ibd_candidates": source_fmt.format(name="ibd_candidates"),
            "daq_time_day": source_fmt.format(name="livetime"),
            "daq_time_day_eff": source_fmt.format(name="eff_livetime"),
            "eff": source_fmt.format(name="eff"),
            "rate_accidentals": source_fmt.format(name="background_rate.accidentals"),
            "rate_fast_neutrons": source_fmt.format(name="background_rate.fast_neutrons"),
            "rate_lithium_helium": source_fmt.format(name="background_rate.lithium_helium"),
            "rate_amc": source_fmt.format(name="background_rate.amc"),
            "rate_alpha_neutron": source_fmt.format(name="background_rate.alpha_neutron"),
            "rate_background_total": source_fmt.format(name="background_rate_total"),
            "rate_ibd": source_fmt.format(name="rate_ibd"),
        }

        rows = list(self.index["detector"])
        columns = list(column_sources)
        df = DataFrame(index=rows, columns=columns, dtype="f8")

        for key, path in column_sources.items():
            try:
                source = self.storage["outputs"].get_dict(path)
            except KeyError:
                print("error", key)
                continue
            for k, output in source.walkitems():
                data = output.data
                assert data.size == 1
                value = output.data[0]

                df.loc[k, key] = value
        df[df.isna()] = 0.0

        df["daq_time_day"] /= 60.0 * 60.0 * 24.0

        df.reset_index(inplace=True, names=["name"])
        df = df.astype(
            {
                "name": str,
                "ibd_candidates": int,
            }
        )

        return df

    def print_summary_table(self):
        df = self.make_summary_table()
        print(df.to_string())<|MERGE_RESOLUTION|>--- conflicted
+++ resolved
@@ -172,12 +172,8 @@
             "snf", "neq", "fission_fraction", "background_rate", "hm_corr", "hm_uncorr"
     ]]
     _final_erec_bin_edges: Path | NDArray | None
-<<<<<<< HEAD
     _is_absolute_efficiency_fixed: bool
-    _source_type: Literal["tsv", "hdf5", "root", "npz", "default:hdf5"]
-=======
     _source_type: Literal["tsv", "hdf5", "root", "npz"]
->>>>>>> 328a94a7
     _strict: bool
     _close: bool
     _random_generator: Generator
