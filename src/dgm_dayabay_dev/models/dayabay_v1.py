--- conflicted
+++ resolved
@@ -435,81 +435,6 @@
 
         # Initialize the storage and paths
         storage = self.storage
-<<<<<<< HEAD
-=======
-        path_data = self.path_data
-        path_parameters = path_data / "parameters"
-
-        # Dataset items
-        path_dataset = f"dayabay_dataset_{self.dataset}"
-
-        # TODO: doc
-        cfg_file_mapping = {
-            "antineutrino_spectrum_segment_edges": path_parameters
-            / "reactor_antineutrino_spectrum_edges.py",
-            "parameters.survival_probability": path_parameters / "survival_probability.yaml",
-            "parameters.survival_probability_solar": path_parameters
-            / "survival_probability_solar.yaml",
-            "parameters.survival_probability_constants": path_parameters
-            / "survival_probability_constants.yaml",
-            "parameters.pdg_constants": path_parameters / "pdg2024.yaml",
-            "parameters.ibd_constants": path_parameters / "ibd_constants.yaml",
-            "parameters.conversion_thermal_power": path_parameters / "conversion_thermal_power.py",
-            "parameters.conversion_survival_probability": path_parameters
-            / "conversion_survival_probability_argument.py",
-            "parameters.baselines": path_parameters / "baselines.yaml",
-            "parameters.detector_normalization": path_parameters / "detector_normalization.yaml",
-            "parameters.detector_efficiency": path_parameters / "detector_efficiency.yaml",
-            "parameters.detector_n_protons_nominal": path_parameters
-            / (
-                "detector_n_protons_nominal.yaml"
-                if self.dataset != "b"
-                else "detector_n_protons_nominal_dataset_b.yaml"
-            ),
-            "parameters.detector_n_protons_correction": path_parameters
-            / "detector_n_protons_correction.yaml",
-            "parameters.detector_eres": path_parameters / "detector_eres.yaml",
-            "parameters.detector_lsnl": path_parameters / "detector_lsnl.yaml",
-            "parameters.detector_iav_offdiag_scale": path_parameters
-            / "detector_iav_offdiag_scale.yaml",
-            "parameters.detector_relative": path_parameters / "detector_relative.yaml",
-            "parameters.reactor_thermal_power_nominal": path_parameters
-            / "reactor_thermal_power_nominal.yaml",
-            "parameters.reactor_energy_per_fission": path_parameters
-            / "reactor_energy_per_fission.yaml",
-            "parameters.reactor_snf": path_parameters / "reactor_snf.yaml",
-            "parameters.reactor_nonequilibrium_correction": path_parameters
-            / "reactor_nonequilibrium_correction.yaml",
-            "parameters.reactor_snf_fission_fractions": path_parameters
-            / "reactor_snf_fission_fractions.yaml",
-            "parameters.reactor_fission_fraction_scale": path_parameters
-            / "reactor_fission_fraction_scale.yaml",
-            "parameters.background_rate_scale_accidentals": path_parameters
-            / "background_rate_scale_accidentals.yaml",
-            "parameters.background_rates_uncorrelated_dataset": path_parameters
-            / f"background_rates_uncorrelated_dataset_{self.dataset}.yaml",
-            "parameters.background_rates_correlated_dataset": path_parameters
-            / f"background_rates_correlated_dataset_{self.dataset}.yaml",
-            "parameters.background_rate_uncertainty_scale_amc": path_parameters
-            / "background_rate_uncertainty_scale_amc.yaml",
-            "parameters.background_rate_uncertainty_scale_site_dataset": path_parameters
-            / f"background_rate_uncertainty_scale_site_dataset_{self.dataset}.yaml",
-            "reactor_antineutrino_spectra": path_data
-            / f"reactor_antineutrino_spectra_hm.{self.source_type}",
-            "reactor_antineutrino_spectra_uncertainties": path_data
-            / f"reactor_antineutrino_spectra_hm_uncertainties.{self.source_type}",
-            "nonequilibrium_correction": path_data
-            / f"nonequilibrium_correction.{self.source_type}",
-            "snf_correction": path_data / f"snf_correction.{self.source_type}",
-            "daily_detector_data": path_data
-            / f"{path_dataset}/{path_dataset}_daily_detector_data.{self.source_type}",
-            "daily_reactor_data": path_data / f"reactors_operation_data_28days.{self.source_type}",
-            "iav_matrix": path_data / f"detector_iav_matrix.{self.source_type}",
-            "lsnl_curves": path_data / f"detector_lsnl_curves.{self.source_type}",
-            "background_spectra": path_data
-            / f"{path_dataset}/{path_dataset}_background_spectra_{{}}.{self.source_type}",
-        }
->>>>>>> 28851325
 
         # Read Eν edges for the parametrization of free antineutrino spectrum model
         # Loads the python file and returns variable "edges", which should be defined
