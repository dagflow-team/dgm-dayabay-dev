--- conflicted
+++ resolved
@@ -1,8 +1,5 @@
 #!/usr/bin/env python
-<<<<<<< HEAD
-=======
-
->>>>>>> 38dd36e7
+
 from argparse import Namespace
 
 import numpy as np
@@ -12,12 +9,7 @@
 from dagflow.core import NodeStorage
 from dagflow.core.output import Output
 from dagflow.parameters import Parameter
-<<<<<<< HEAD
-from dagflow.tools.logger import DEBUG as INFO4
-from dagflow.tools.logger import INFO1, INFO2, INFO3, set_level
-=======
 from dagflow.tools.logger import INFO1, set_level
->>>>>>> 38dd36e7
 from models import available_models, load_model
 from multikeydict.nestedmkdict import walkvalues
 from multikeydict.typing import properkey
@@ -50,11 +42,7 @@
     storage: NodeStorage,
     groups: list[str],
 ) -> list[Parameter]:
-<<<<<<< HEAD
-    """Create a list of parameters
-=======
     """Create a list of parameters.
->>>>>>> 38dd36e7
 
     Parameters
     ----------
@@ -146,33 +134,19 @@
         observation_sum += observation.data
         product_mean += np.outer(observation.data, observation.data)
     if asimov is not None:
-<<<<<<< HEAD
         product_mean /= N
         observation_mean_asimov = np.outer(observation_sum, asimov) / N
-=======
-        observation_mean_asimov = np.outer(observation_mean, asimov)
->>>>>>> 38dd36e7
         observation_product_mean = (
             observation_mean_asimov
             + observation_mean_asimov.T
             - np.outer(asimov, asimov)
         )
-<<<<<<< HEAD
     else:
         product_mean /= N - 1
         observation_product_mean = (
             np.outer(observation_sum, observation_sum) / (N - 1) / N
         )
     covariance_matrix_absolute = product_mean - observation_product_mean
-=======
-        covariance_normalization_factor = N
-    else:
-        observation_product_mean = np.outer(observation_mean, observation_mean)
-        covariance_normalization_factor = N - 1
-    covariance_matrix_absolute = (
-        (product_mean - observation_product_mean) * N / covariance_normalization_factor
-    )
->>>>>>> 38dd36e7
     return covariance_matrix_absolute
 
 
