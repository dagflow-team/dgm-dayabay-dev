from __future__ import annotations

from collections.abc import Collection, Mapping, Sequence
from contextlib import suppress
from itertools import product
from os.path import relpath
from pathlib import Path
from typing import TYPE_CHECKING, Literal, get_args

from numpy import ndarray
from numpy.random import Generator
from pandas import DataFrame

from dagflow.bundles.file_reader import FileReader
from dagflow.bundles.load_array import load_array
from dagflow.bundles.load_graph import load_graph, load_graph_data
from dagflow.bundles.load_parameters import load_parameters
from dagflow.core import Graph, NodeStorage
from dagflow.tools.logger import INFO, logger
from dagflow.tools.schema import LoadYaml
from multikeydict.nestedmkdict import NestedMKDict

# pyright: reportUnusedExpression=false

# TODO:
# - oscprob → surprob or survival_probability

if TYPE_CHECKING:
    from dagflow.core.meta_node import MetaNode

FutureType = Literal[
    "reactor-28days",  # merge reactor data, each 4 weeks
    "reactor-35days",  # merge reactor data, each 5 weeks
    "anue-spectra-sysu",  # merge reactor data, each 5 weeks
    "anue-model-edges-140",  # use more optimal antineutrino model segments starting from 140 keV
    "anue-model-edges-180",  # use more optimal antineutrino model segments starting from 180 keV
    "anue-model-edges-300",  # use more optimal antineutrino model segments starting from 300 keV
]
_future_redundant = ["anue-model-edges-140"]
_future_included = {}

# Define a dictionary of groups of nuisance parameters in a format `name: path`,
# where path denotes the location of the parameters in the storage.
_SYSTEMATIC_UNCERTAINTIES_GROUPS = {
    "oscprob": "oscprob",
    "eres": "detector.eres",
    "lsnl": "detector.lsnl_scale_a",
    "iav": "detector.iav_offdiag_scale_factor",
    "detector_relative": "detector.detector_relative",
    "energy_per_fission": "reactor.energy_per_fission",
    "nominal_thermal_power": "reactor.nominal_thermal_power",
    "snf": "reactor.snf_scale",
    "neq": "reactor.nonequilibrium_scale",
    "fission_fraction": "reactor.fission_fraction_scale",
    "bkg_rate": "bkg",
    "hm_corr": "reactor_anue.spectrum_uncertainty.corr",
    "hm_uncorr": "reactor_anue.spectrum_uncertainty.uncorr",
}


class model_dayabay_v0e:
    """The Daya Bay analysis implementation version v0e.

    Purpose:
        - copy of model v0d with removed old options

    Updates:
        - add multiple options for antineutrino model edges
        - add alternative method to apply antineutrino spectrum corrections
            + original: apply to the antineutrino spectrum before the integration
            + new: apply Edep spectrum after the integration

    Attributes
    ----------
    storage : NodeStorage
        nested dictionary with model elements: nodes, parameters, etc.

    graph : Graph
        graph instance

    index : dict[str, tuple[str, ...]]
        dictionary with all possible names for replicated items, e.g.
        "detector": ("AD11", "AD12", ...); reactor: ("DB1", ...); ...
        index is setup within the model

    combinations : dict[str, tuple[tuple[str, ...], ...]]
        lists of all combinations of values of 1 and more indices,
        e.g. detector, detector/period, reator/isotope, reactor/isotope/period, etc.

    spectrum_correction_interpolation_mode : str, default="exponential"
        mode of how the parameters of the free spectrum model
        are treated:
            - "exponential": pᵢ=0 by default, S(Eᵢ) is
              multiplied by exp(pᵢ) the correction is always
              positive, but nonlinear
            - "linear": pᵢ=0 by default, S(Eᵢ) is multiplied by
              1+pᵢ the correction may be negative, but is always
              linear

    spectrum_correction_location : str, default="before-integration"
        place, where the spectrum correction is applied:
            - "before-integration": the antineutrino spectrum of each isotope is
              corrected, domain — neutrino energy.
            - "after-integration": the expected spectrum of each detector during each
              period is corrected (before detector effects), domain: deposited energy
              (Edep). The conversion from Eν to Edep is done approximately by a constant
              shift.

    concatenation_mode : str, default="detector_period"
        choses the observation to be analyzed:
            - "detector_period" - concatenation of observations at
              each detector at each period
            - "detector" - concatenation of observations at each
              detector (combined for all period)

    monte_carlo_mode : str, default="asimov"
        the Monte-Carlo mode for pseudo-data:
            - "asimov" - Asimov, no fluctuations
            - "normal-stats" - normal fluctuations with statistical
              errors
            - "poisson" - Poisson fluctuations

    path_data : Path
        path to the data

    source_type : str, default="npz"
        type of the data to read ("tsv", "hdf5", "root" or "npz")

    Technical attributes
    --------------------
    _strict : bool, default=True
        strict mode. Stop execution if:
            - the model is not complete
            - any labels were not applied

    _close : bool, default=True
        if True the graph is closed and memory is allocated
        may be used to debug corrupt model

    _random_generator : Generator
        numpy random generator to be used for ToyMC

    _covariance_matrix : MetaNode
        covariance matrix, computed on this model

    _frozen_nodes : dict[str, tuple]
        storage with nodes, which are being fixed at their values and
        require manual intervention in order to be recalculated
    """

    __slots__ = (
        "storage",
        "graph",
        "index",
        "combinations",
        "path_data",
        "spectrum_correction_interpolation_mode",
        "spectrum_correction_location",
        "concatenation_mode",
        "monte_carlo_mode",
        "_source_type",
        "_dataset",
        "_strict",
        "_close",
        "_future",
        "_covariance_matrix",
        "_frozen_nodes",
        "_random_generator",
    )

    storage: NodeStorage
    graph: Graph
    index: dict[str, tuple[str, ...]]
    combinations: dict[str, tuple[tuple[str, ...], ...]]
    path_data: Path
    spectrum_correction_interpolation_mode: Literal["linear", "exponential"]
    spectrum_correction_location: Literal["before-integration", "after-integration"]
    concatenation_mode: Literal["detector", "detector_period"]
    monte_carlo_mode: Literal["asimov", "normal-stats", "poisson"]
    _source_type: Literal["tsv", "hdf5", "root", "npz"]
    _dataset: Literal["a", "b"]  # todo: doc
    _strict: bool
    _close: bool
    _random_generator: Generator
    _future: set[FutureType]
    _covariance_matrix: MetaNode
    _frozen_nodes: dict[str, tuple]

    def __init__(
        self,
        *,
        source_type: Literal["tsv", "hdf5", "root", "npz"] = "npz",
        dataset: Literal["a", "b"] = "a",
        strict: bool = True,
        close: bool = True,
        override_indices: Mapping[str, Sequence[str]] = {},
        spectrum_correction_interpolation_mode: Literal[
            "linear", "exponential"
        ] = "exponential",
        spectrum_correction_location: Literal[
            "before-integration", "after-integration"
        ] = "before-integration",
        seed: int = 0,
        monte_carlo_mode: Literal["asimov", "normal-stats", "poisson"] = "asimov",
        concatenation_mode: Literal["detector", "detector_period"] = "detector_period",
        parameter_values: dict[str, float | str] = {},
        future: Collection[FutureType] = set(),
    ):
        """Model initialization.

        Parameters
        ----------
        seed: int
              random seed to be passed to random generator for ToyMC
        override_indices : dict[str, Sequence[str]]
                           dictionary with indices to override self.index.
                           may be used to reduce the number of detectors or reactors in
                           the model

        for the description of other parameters, see description of the class.
        """
        self._strict = strict
        self._close = close

        assert source_type in {"tsv", "hdf5", "root", "npz"}
        assert dataset in {"a", "b"}

        self.storage = NodeStorage()
        self.path_data = Path("data/dayabay-v0e")
        self._source_type = source_type
        self._dataset = dataset
        self.spectrum_correction_interpolation_mode = (
            spectrum_correction_interpolation_mode
        )
        self.spectrum_correction_location = spectrum_correction_location
        self.concatenation_mode = concatenation_mode
        self.monte_carlo_mode = monte_carlo_mode
        self._random_generator = self._create_random_generator(seed)

        logger.log(INFO, f"Dataset: {self._dataset}")
        logger.log(INFO, f"Source type: {self._source_type}")
        logger.log(INFO, f"Data path: {self.path_data!s}")
        logger.log(INFO, f"Concatenation mode: {self.concatenation_mode}")
        logger.log(
            INFO,
            f"Spectrum correction mode: {self.spectrum_correction_interpolation_mode}",
        )
        logger.log(
            INFO,
            f"Spectrum location: {self.spectrum_correction_location}",
        )
        assert self.spectrum_correction_interpolation_mode in {"linear", "exponential"}
        assert self.spectrum_correction_location in {
            "before-integration",
            "after-integration",
        }

        self._future = set(future)
        future_variants = set(get_args(FutureType))

        unknown_features = self._future - future_variants
        if unknown_features:
            raise RuntimeError(f"Unknown future options: {','.join(unknown_features)}")

        if "all" in self._future:
            self._future = future_variants
            for ft in _future_redundant:
                with suppress(KeyError):
                    self._future.remove(ft)  # pyright: ignore [reportArgumentType]
        for ft in self._future.copy():
            if not (extra := _future_included.get(ft)):
                continue
            self._future.update(extra)  # pyright: ignore [reportArgumentType]
        if self._future:
            logger.info(f"Future options: {', '.join(self._future)}")
        self._frozen_nodes = {}

        self.combinations = {}

        override_indices = {k: tuple(v) for k, v in override_indices.items()}
        self.build(override_indices)

        if parameter_values:
            self.set_parameters(parameter_values)

    @property
    def source_type(self) -> Literal["tsv", "hdf5", "npz", "root"]:
        return self._source_type

    @property
    def dataset(self) -> Literal["a", "b"]:
        return self._dataset

    def build(self, override_indices: dict[str, tuple[str, ...]] = {}):
        """Actually build the model.

        Steps:
            - initialize indices to describe repeated components
            - read parameters
            - block by block initialize the nodes of the model and connect them
                - read the data whenever necessary

        Parameters
        ----------
        override_indices : dict[str, tuple[str, ...]]
                           dictionary with indices to override self.index.
                           may be used to reduce the number of detectors or reactors in the
                           model
        """
        #
        # Import necessary nodes and loaders
        #
        from numpy import arange, concatenate, linspace

        from dagflow.bundles.load_hist import load_hist
        from dagflow.bundles.load_record import load_record_data
        from dagflow.bundles.make_y_parameters_for_x import make_y_parameters_for_x
        from dagflow.lib.arithmetic import (
            Difference,
            Division,
            Product,
            ProductShiftedScaled,
            Sum,
        )
        from dagflow.lib.axis import BinCenter
        from dagflow.lib.common import Array, Concatenation, Proxy, View
        from dagflow.lib.exponential import Exp
        from dagflow.lib.integration import Integrator
        from dagflow.lib.interpolation import Interpolator
        from dagflow.lib.linalg import Cholesky, VectorMatrixProduct
        from dagflow.lib.normalization import RenormalizeDiag
        from dagflow.lib.parameters import ParArrayInput
        from dagflow.lib.statistics import CovarianceMatrixGroup, LogProdDiag
        from dagflow.lib.summation import ArraySum, SumMatOrDiag, WeightedSumArgs
        from dagflow.tools.schema import LoadPy
        from dgf_detector import (
            AxisDistortionMatrix,
            EnergyResolution,
            Monotonize,
            Rebin,
        )
        from dgf_detector.bundles.refine_lsnl_data import refine_lsnl_data
        from dgf_reactoranueosc import (
            IBDXsecVBO1Group,
            InverseSquareLaw,
            NueSurvivalProbability,
        )
        from dgf_statistics import Chi2, CNPStat, LogPoissonRatio, MonteCarlo
        from models.bundles.refine_detector_data import refine_detector_data
        from models.bundles.refine_reactor_data import refine_reactor_data
        from models.bundles.sync_reactor_detector_data import sync_reactor_detector_data
        from multikeydict.tools import remap_items

        # Initialize the storage and paths
        storage = self.storage
        path_data = self.path_data

        path_parameters = path_data / "parameters"
        path_arrays = path_data / self.source_type

        # Dataset items
        dataset_path = f"dayabay_dataset_{self.dataset}"

        # Read Eν edges for the parametrization of free antineutrino spectrum model
        # Loads the python file and returns variable "edges", which should be defined
        # in the file and has type `ndarray`.
        if "anue-model-edges-140" in self._future:
            logger.warning("Use fine antineutrino spectrum model (140+ keV)")
            antineutrino_model_edges = LoadPy(
                path_parameters / "reactor_antineutrino_spectrum_edges_fine_140keV.py",
                variable="edges",
                type=ndarray,
            )
        elif "anue-model-edges-180" in self._future:
            logger.warning("Use fine antineutrino spectrum model (180+ keV)")
            antineutrino_model_edges = LoadPy(
                path_parameters / "reactor_antineutrino_spectrum_edges_fine_180keV.py",
                variable="edges",
                type=ndarray,
            )
        elif "anue-model-edges-300" in self._future:
            logger.warning("Use fine antineutrino spectrum model (300+ keV)")
            antineutrino_model_edges = LoadPy(
                path_parameters / "reactor_antineutrino_spectrum_edges_300keV.py",
                variable="edges",
                type=ndarray,
            )
        else:
            antineutrino_model_edges = LoadPy(
                path_parameters / "reactor_antineutrino_spectrum_edges.py",
                variable="edges",
                type=ndarray,
            )

        # Provide some convenience substitutions for labels
        index_names = {
            "U235": "²³⁵U",
            "U238": "²³⁸U",
            "Pu239": "²³⁹Pu",
            "Pu241": "²⁴¹Pu",
        }
        site_arrangement = {
            "EH1": ("AD11", "AD12"),
            "EH2": ("AD21", "AD22"),
            "EH3": ("AD31", "AD32", "AD33", "AD34"),
        }

        #
        # Provide indices, names and lists of values in order to work with repeated
        # items
        #
        index = self.index = {
            # Data acquisition period
            "period": ("6AD", "8AD", "7AD"),
            # Detector names
            "detector": (
                "AD11",
                "AD12",
                "AD21",
                "AD22",
                "AD31",
                "AD32",
                "AD33",
                "AD34",
            ),
            # Source of background events:
            #     - acc: accidental coincidences
            #     - lihe: ⁹Li and ⁸He related events
            #     - fastn: fast neutrons and muon-x background
            #     - amc: ²⁴¹Am¹³C calibration source related background
            #     - alphan: ¹³C(α,n)¹⁶O background
            "bkg": ("acc", "lihe", "fastn", "amc", "alphan"),
            "bkg_stable": ("lihe", "fastn", "amc", "alphan"),  # TODO: doc
            "bkg_site_correlated": ("lihe", "fastn"),  # TODO: doc
            "bkg_not_site_correlated": ("acc", "amc", "alphan"),  # TODO: doc
            "bkg_not_correlated": ("acc", "alphan"),  # TODO: doc
            # Experimental sites
            "site": ("EH1", "EH2", "EH3"),
            # Fissile isotopes
            "isotope": ("U235", "U238", "Pu239", "Pu241"),
            # Fissile isotopes, which spectrum requires Non-Equilibrium correction to be
            # applied
            "isotope_neq": ("U235", "Pu239", "Pu241"),
            # Nuclear reactors
            "reactor": ("DB1", "DB2", "LA1", "LA2", "LA3", "LA4"),
            # Sources of antineutrinos:
            #     - "nu_main": for antineutrinos from reactor cores with no
            #                  Non-Equilibrium correction applied
            #     - "nu_neq": antineutrinos from Non-Equilibrium correction
            #     - "nu_snf": antineutrinos from Spent Nuclear Fuel
            "anue_source": ("nu_main", "nu_neq", "nu_snf"),
            # Model related antineutrino spectrum correction type:
            #     - uncorrelated
            #     - correlated
            "anue_unc": ("uncorr", "corr"),
            # Part of the Liquid scintillator non-linearity (LSNL) parametrization
            "lsnl": ("nominal", "pull0", "pull1", "pull2", "pull3"),
            # Nuisance related part of the Liquid scintillator non-linearity (LSNL)
            # parametrization
            "lsnl_nuisance": ("pull0", "pull1", "pull2", "pull3"),
            # Free antineutrino spectrum parameter names: one parameter for each edge
            # from `antineutrino_model_edges`
            "spec": tuple(
                f"spec_scale_{i:02d}" for i in range(len(antineutrino_model_edges))
            ),
        }

        if self.dataset == "a":
            index["bkg"] = index["bkg"] + ("muonx",)
            index["bkg_stable"] = index["bkg_stable"] + ("muonx",)
            index["bkg_site_correlated"] = index["bkg_site_correlated"] + ("muonx",)

        # Define isotope names in lower case
        index["isotope_lower"] = tuple(isotope.lower() for isotope in index["isotope"])

        # Optionally override (reduce) indices
        index.update(override_indices)

        # Check there are now overlaps
        index_all = (
            index["isotope"] + index["detector"] + index["reactor"] + index["period"]
        )
        set_all = set(index_all)
        if len(index_all) != len(set_all):
            raise RuntimeError("Repeated indices")

        # Collection combinations between 2 and more indices. Ensure some combinations,
        # e.g. detectors not present at certain periods, are excluded.
        # For example, combinations["reactor.detector"] contains:
        # (("DB1", "AD11"), ("DB1", "AD12"), ..., ("DB2", "AD11"), ...)
        #
        # The dictionary combinations is one of the main elements to loop over and match
        # parts of the computational graph
        inactive_detectors = ({"6AD", "AD22"}, {"6AD", "AD34"}, {"7AD", "AD11"})
        inactive_backgrounds = (
            {"6AD", "muonx"},
            {"8AD", "muonx"},
            {"AD11", "muonx"},
        )  # TODO: doc
        inactive_combinations = inactive_detectors + inactive_backgrounds
        required_combinations = tuple(index.keys()) + (
            "reactor.detector",
            "reactor.isotope",
            "reactor.isotope_neq",
            "reactor.period",
            "reactor.isotope.period",
            "reactor.isotope.detector",
            "reactor.isotope_neq.detector",
            "reactor.isotope.detector.period",
            "reactor.isotope_neq.detector.period",
            "reactor.detector.period",
            "detector.period",
            "site.period",
            "period.detector",
            "anue_unc.isotope",
            "bkg.detector",
            "bkg_stable.detector",
            "bkg.detector.period",
            "bkg.period.detector",
            "bkg_stable.detector.period",
            "bkg_site_correlated.detector.period",
            "bkg_not_site_correlated.detector.period",
            "bkg_not_correlated.detector.period",
        )
        combinations = self.combinations
        for combname in required_combinations:
            combitems = combname.split(".")
            items = []
            for it in product(*(index[item] for item in combitems)):
                if any(inact.issubset(it) for inact in inactive_combinations):
                    continue
                items.append(it)
            combinations[combname] = tuple(items)

        # Special treatment is needed for combinations of anue_source and isotope as
        # nu_neq is related to only a fraction of isotopes, while nu_snf does not index
        # isotopes at all
        combinations["anue_source.reactor.isotope.detector"] = (
            tuple(
                ("nu_main",) + cmb for cmb in combinations["reactor.isotope.detector"]
            )
            + tuple(
                ("nu_neq",) + cmb
                for cmb in combinations["reactor.isotope_neq.detector"]
            )
            + tuple(("nu_snf",) + cmb for cmb in combinations["reactor.detector"])
        )

        # Start building the computational graph within a dedicated context, which
        # includes:
        # - graph - the graph instance.
        #     + All the nodes are added to the graph while graph is open.
        #     + On the exit from the context the graph closes itself, which triggers
        #       allocation of memory for the calculations.
        # - storage - nested dictionary, which is used to store all the created
        #   elements: nodes, outputs, parameters, data items, etc.
        # - filereader - manages reading the files
        #     + ensures, that the input files are opened only once
        #     + closes the files upon the exit of the context
        self.graph = Graph(close_on_exit=self._close, strict=self._strict)

        with self.graph, storage, FileReader:
            # Load all the parameters, necessary for the model. The parameters are
            # divided into three lists:
            # - constant - parameters are not expected to be modified during the
            #   analysis and thus are not passed to the minimizer.
            # - free - parameters that should be minimized and have no constraints
            # - constrained - parameters that should be minimized and have constraints.
            #   The constraints are defined by:
            #   + central values and uncertainties
            #   + central vectors and covariance matrices
            #
            # additionally the following lists are provided
            # - all - all the parameters, including fixed, free and constrained
            # - variable - free and constrained parameters
            # - normalized - a shadow definition of the constrained parameters. Each
            #   normalized parameter has value=0 when the constrained parameter is at
            #   its central value, +1, when it is offset by 1σ. The correlations,
            #   defined by the covariance matrices are properly treated. The conversion
            #   works the both ways: when normalized parameter is modified, the related
            #   constrained parameters are changed as well and vice versa. The
            #   parameters from this list are used to build the nuisance part of the χ²
            #   function.
            #
            # All the parameters are collected in the storage - a nested dictionary,
            # which can handle path-like keys, with "folders" split by periods:
            # - storage["parameters.all"] - storage with all the parameters
            # - storage["parameters", "all"] - the same storage with all the parameters
            # - storage["parameters.all.oscprob.SinSq2Theta12"] - neutrino oscillation
            #   parameter sin²2θ₁₂
            # - storage["parameters.constrained.oscprob.SinSq2Theta12"] - same neutrino
            #   oscillation parameter sin²2θ₁₂ in the list of constrained parameters.
            # - storage["parameters.normalized.oscprob.SinSq2Theta12"] - shadow
            #   (nuisance) parameter for sin²2θ₁₂.
            #
            # The constrained parameter has fields `value`, `normvalue`, `central`, and
            # `sigma`, which could be read to get the current value of the parameter,
            # normalized value, central value, and uncertainty. The assignment to the
            # fields changes the values. Additionally fields `sigma_relative` and
            # `sigma_percent` may be used to get and set the relative uncertainty.
            # ```python
            # p = storage["parameters.all.oscprob.SinSq2Theta12"]
            # print(p)        # print the description
            # print(p.value)  # print the current value
            # p.value = 0.8   # set the value to 0.8 - affects the model
            # p.central = 0.7 # set the central value to 0.7 - affects the nuisance term
            # p.normvalue = 1 # set the value to central+1sigma
            # ```
            #
            # The non-constrained parameter lacks `central`, `sigma`, `normvalue`, etc
            # fields and is controlled only by `value`. The normalized parameter does
            # have `central` and `sigma` fields, but they are read only. The effect of
            # changing `value` field of the normalized parameter is the same as changing
            # `normvalue` field of its corresponding parameter.
            #
            # ```python
            # np = storage["parameters.normalized.oscprob.SinSq2Theta12"]
            # print(np)        # print the description
            # print(np.value)  # print the current value -> 0
            # np.value = 1     # set the value to centra+1sigma
            # np.normvalue = 1 # set the value to centra+1sigma
            # # p is also affected
            # ```
            #
            # Load oscillation parameters from 3 configuration files:
            # - Free sin²2θ₁₃ and Δm²₃₂
            # - Constrained sin²2θ₁₃ and Δm²₃₂
            # - Fixed: Neutrino Mass Ordering
            if self.dataset != "b":
                load_parameters(path="oscprob", load=path_parameters / "oscprob.yaml")
            else:
                logger.warning(
                    "Dataset B: Use PDG 2020 oscillation parameters for the cross check"
                )
                load_parameters(
                    path="oscprob",
                    load=path_parameters / "oscprob_pdg2020_dataset_b.yaml",
                )

            load_parameters(
                path="oscprob",
                load=path_parameters / "oscprob_solar.yaml",
                joint_nuisance=True,
            )
            load_parameters(
                path="oscprob", load=path_parameters / "oscprob_constants.yaml"
            )
            # The parameters are located in "parameters.oscprob" folder as defined by
            # the `path` argument.
            # The annotated table with values may be then printed for any storage as
            # ```python
            # print(storage["parameters.all.oscprob"].to_table())
            # print(storage.get_dict("parameters.all.oscprob").to_table())
            # ```
            # the second line does the same, but ensures that the object, obtained from
            # a storage is another nested dictionary, not a parameter.
            #
            # The `joint_nuisance` options instructs the loader to provide a combined
            # nuisance term for the both the parameters, rather then two of them. The
            # nuisance terms for created constrained parameters are located in
            # "outputs.statistic.nuisance.parts" and may be printed with:
            # ```python
            # print(storage["outputs.statistic.nuisance"].to_table())
            # ```
            # The outputs are typically read-only. They are affected when the parameters
            # are modified and the relevant values are calculated upon request. In this
            # case, when the table is printed.

            # Load fixed parameters for Inverse Beta Decay (IBD) cross section:
            # - particle masses and lifetimes
            # - constants for Vogel-Beacom IBD cross section
            load_parameters(path="ibd", load=path_parameters / "pdg2024.yaml")
            load_parameters(path="ibd.csc", load=path_parameters / "ibd_constants.yaml")

            # Load the conversion constants from metric to natural units:
            # - reactor thermal power
            # - the argument of oscillation probability
            # `scipy.constants` are used to provide the numbers.
            # There are no constants, except maybe 1, 1/3 and π, defined within the
            # code. All the numbers are read based on the configuration files.
            load_parameters(
                path="conversion", load=path_parameters / "conversion_thermal_power.py"
            )
            load_parameters(
                path="conversion",
                load=path_parameters / "conversion_oscprob_argument.py",
            )

            # Load reactor-detector baselines
            load_parameters(load=path_parameters / "baselines.yaml")

            # IBD and detector normalization parameters:
            # - free global IBD normalization factor
            # - fixed detector efficiency (variation is managed by uncorrelated
            #   "detector_relative.efficiency_factor")
            # - fixed correction to the number of protons in each detector
            load_parameters(
                path="detector", load=path_parameters / "detector_normalization.yaml"
            )
            load_parameters(
                path="detector", load=path_parameters / "detector_efficiency.yaml"
            )
            if self.dataset != "b":
                load_parameters(
                    path="detector",
                    load=path_parameters / "detector_nprotons_nominal.yaml",
                )
            else:
                logger.warning("Dataset B: use modified number of nominal protons")
                load_parameters(
                    path="detector",
                    load=path_parameters / "detector_nprotons_nominal_dataset_b.yaml",
                )
            load_parameters(
                path="detector",
                load=path_parameters / "detector_nprotons_correction.yaml",
            )

            # Detector energy scale parameters:
            # - constrained correlated between detectors energy resolution parameters
            # - constrained correlated between detectors Liquid Scintillator
            #   Non-Linearity (LSNL) parameters
            # - constrained uncorrelated between detectors energy distortion related to
            #   Inner Acrylic Vessel
            load_parameters(
                path="detector", load=path_parameters / "detector_eres.yaml"
            )
            load_parameters(
                path="detector",
                load=path_parameters / "detector_lsnl.yaml",
                replicate=index["lsnl_nuisance"],
            )
            load_parameters(
                path="detector",
                load=path_parameters / "detector_iav_offdiag_scale.yaml",
                replicate=index["detector"],
            )
            # Here we use `replicate` argument and pass a list of values. The parameters
            # are replicated for each index value. So 4 parameters for LSNL are created
            # and 8 parameters of IAV are created. The index values are used to
            # construct the path to parameter. See:
            # ```python
            # print(storage["outputs.statistic.nuisance.parts"].to_table())
            # ```
            # which contains parameters "AD11", "AD12", etc.

            # Relative uncorrelated between detectors parameters:
            # - relative efficiency factor (constrained)
            # - relative energy scale factor (constrained)
            # the parameters of each detector are correlated between each other.
            load_parameters(
                path="detector",
                load=path_parameters / "detector_relative.yaml",
                replicate=index["detector"],
                keys_order=(
                    ("pargroup", "par", "detector"),
                    ("pargroup", "detector", "par"),
                ),
            )
            # By default extra index is appended at the end of the key (path). A
            # `keys_order` argument is used to change the order of the keys from
            # group.par.detector to group.detector.par so it is easier to access both
            # the parameters of a single detector.

            # Load reactor related parameters:
            # - constrained nominal thermal power
            # - constrained mean energy release per fission
            # - constrained Non-EQuilibrium (NEQ) correction scale
            # - constrained Spent Nuclear Fuel (SNF) scale
            # - fixed values of the fission fractions for the SNF calculation
            load_parameters(
                path="reactor",
                load=path_parameters / "reactor_thermal_power_nominal.yaml",
                replicate=index["reactor"],
            )
            load_parameters(
                path="reactor", load=path_parameters / "reactor_energy_per_fission.yaml"
            )
            load_parameters(
                path="reactor",
                load=path_parameters / "reactor_snf.yaml",
                replicate=index["reactor"],
            )
            load_parameters(
                path="reactor",
                load=path_parameters / "reactor_nonequilibrium_correction.yaml",
                replicate=combinations["reactor.isotope_neq"],
            )
            load_parameters(
                path="reactor",
                load=path_parameters / "reactor_snf_fission_fractions.yaml",
            )
            # The nominal thermal power is replicated for each reactor, making its
            # uncertainty uncorrelated. Energy per fission (and fission fraction) has
            # distinct value (and uncertainties) for each isotope, therefore the
            # configuration files have an entry for each index and `replicate` argument
            # is not required. SNF and NEQ corrections are made uncorrelated between the
            # reactors. As only fraction of isotopes are affected by NEQ a dedicated
            # index `isotope_neq` is used for it.

            # Read the constrained and correlated fission fractions. The fission
            # fractions are partially correlated within each reactor. Therefore the
            # configuration file provides the uncertainties and correlations for
            # isotopes. The parameters are then replicated for each reactor and the
            # index is modified to have `isotope` as the innermost part.
            load_parameters(
                path="reactor",
                load=path_parameters / "reactor_fission_fraction_scale.yaml",
                replicate=index["reactor"],
                keys_order=(
                    ("par", "isotope", "reactor"),
                    ("par", "reactor", "isotope"),
                ),
            )

            # Finally the constrained background rates are loaded. They include the
            # rates and uncertainties for 5 sources of background events for 6-8
            # detectors during 3 periods of data taking.
            load_parameters(
                path="bkg.rate_scale",
                load=path_parameters / "bkg_rate_scale_acc.yaml",
                replicate=combinations["period.detector"],
            )
            load_parameters(
                path="bkg.rate",
                load=path_parameters
                / f"bkg_rates_uncorrelated_dataset_{self.dataset}.yaml",
            )
            load_parameters(
                path="bkg.rate",
                load=path_parameters
                / f"bkg_rates_correlated_dataset_{self.dataset}.yaml",
                sigma_visible=True,
            )
            load_parameters(
                path="bkg.uncertainty_scale",
                load=path_parameters / "bkg_rate_uncertainty_scale_amc.yaml",
            )
            load_parameters(
                path="bkg.uncertainty_scale_by_site",
                load=path_parameters
                / f"bkg_rate_uncertainty_scale_site_dataset_{self.dataset}.yaml",
                replicate=combinations["site.period"],
                ignore_keys=inactive_backgrounds,
            )

            # Additionally a few constants are provided.
            # A constant to convert seconds to days for the backgrounds estimation
            load_parameters(
                format="value",
                state="fixed",
                parameters={
                    "conversion": {
                        "seconds_in_day": (60 * 60 * 24),
                        "seconds_in_day_inverse": 1 / (60 * 60 * 24),
                    }
                },
                labels={
                    "conversion": {
                        "seconds_in_day": "Number of seconds in a day",
                        "seconds_in_day_inverse": "Fraction of a day in a second",
                    }
                },
            )

            # Provide a few variable for handy read/write access of the model objects,
            # including:
            # - `nodes` - nested dictionary with nodes. Node is an instantiated function
            #   and is a main building block of the model. Nodes have inputs (function
            #   arguments) and outputs (return values). The model is built by connecting
            #   the outputs of the nodes to inputs of the following nodes.
            # - `inputs` - storage for not yet connected inputs. The inputs are removed
            #   from the storage after connection and the storage is expected to be
            #   empty by the end of the model construction
            # - `outputs` - the return values of the functions used in the model. A
            #   single output contains a single numpy array. **All** the final and
            #   intermediate data may be accessed via outputs. Note: the function
            #   evaluation is triggered by reading the output.
            # - `data` - storage with raw (input) data arrays. It is used as an
            #   intermediate storage, populated with `load_graph_data` and
            #   `load_record_data` methods.
            # - `parameters` - already populated storage with parameters.
            nodes = storage.create_child("nodes")
            inputs = storage.create_child("inputs")
            outputs = storage.create_child("outputs")
            data = storage.create_child("data")
            parameters = storage.get_dict("parameters")
            parameters_nuisance_normalized = storage.get_dict("parameters.normalized")

            # In this section the actual parts of the calculation are created as nodes.
            # First of all the binning is defined for the histograms.
            # - internal binning for the integration: 240 bins of 50 keV from 0 to 241.
            # - final binning for the statistical analysis: 20 keV from 1.2 MeV to 2 MeV
            #   with two wide bins below from 0.7 MeV and above up to 12 MeV.
            # - cosθ (positron angle) edges [-1,1] are defined explicitly for the
            #   integration of the Inverse Beta Decay (IBD) cross section.
            in_edges_fine = linspace(0, 12, 241)
            in_edges_final = concatenate(([0.7], arange(1.2, 8.01, 0.20), [12.0]))
            in_edges_final = concatenate(([0.7], arange(1.3, 7.41, 0.25), [12.0]))
            in_edges_costheta = [-1, 1]

            # Instantiate the storage nodes for bin edges. In what follows all the
            # nodes, outputs and inputs are automatically added to the relevant storage
            # locations. This is done via usage of the `Node.replicate()` class method.
            # The method is also responsible for creating indexed copies of the classes,
            # hence the name.
            edges_costheta, _ = Array.replicate(
                name="edges.costheta", array=in_edges_costheta
            )
            edges_energy_common, _ = Array.replicate(
                name="edges.energy_common", array=in_edges_fine
            )
            edges_energy_final, _ = Array.replicate(
                name="edges.energy_final", array=in_edges_final
            )
            # For example the final energy node is stored as "nodes.edges.energy_final".
            # The output may be accessed via the node itself, of via the storage of
            # outputs as "outputs.edges.energy_final".
            # ```python
            # node = storage["nodes.edges.energy_final"] # Obtain the node from the
            #                                            # storage
            # output = storage["outputs.edges.energy_final"] # Obtain the outputs from
            #                                                # the storage
            # output = node.outputs["array"] # Obtain the outputs from the node by name
            # output = node.outputs[0] # Obtain the outputs from the node by position
            # print(output.data) # Get the data
            # ```
            # The access to the `output.data` triggers calculation recursively and
            # returns numpy array afterwards. The returned array is read only so the
            # user has no way to overwrite internal data accidentally.

            # For the fine binning we provide a few views, each of which is associated
            # to a distinct energy in the energy conversion process:
            # - Enu - neutrino energy.
            # - Edep - deposited energy of a positron.
            # - Escint - energy, converted to the scintillation light.
            # - Evis - visible energy: scintillation energy after non-linearity
            #   correction.
            # - Erec - reconstructed energy: after smearing.
            View.replicate(name="edges.energy_enu", output=edges_energy_common)
            edges_energy_edep, _ = View.replicate(
                name="edges.energy_edep", output=edges_energy_common
            )
            edges_energy_escint, _ = View.replicate(
                name="edges.energy_escint", output=edges_energy_common
            )
            edges_energy_evis, _ = View.replicate(
                name="edges.energy_evis", output=edges_energy_common
            )
            edges_energy_erec, _ = View.replicate(
                name="edges.energy_erec", output=edges_energy_common
            )
            # While all these nodes refer to the same array, they will have different
            # labels, which is needed for making proper plots.

            # For deposited energy bins provide also bin centers, to be used for
            # antineutrino spectrum correction (free).
            BinCenter.replicate(
                edges_energy_edep,
                name="edges.centers.energy_edep",
            )

            # Finally, create a node with segment edges for modelling the reactor
            # electron antineutrino spectra.
            Array.replicate(
                name="reactor_anue.spectrum_free_correction.spec_model_edges",
                array=antineutrino_model_edges,
            )

            # Introduce Δ=Eν-Edep=m(n)-m(p)-m(e) approximately connecting neutrino and
            # deposited energy.
            Difference.replicate(
                parameters.get_value("constant.ibd.NeutronMass"),
                parameters.get_value("constant.ibd.ProtonMass"),
                parameters.get_value("constant.ibd.ElectronMass"),
                name="constants.Delta_Enu_Edep",
            )

            # Convert antineutrino energy of the edges of antineutrino spectrum
            # parametrization approximately to deposited energy.
            Difference.replicate(
                outputs.get_value(
                    "reactor_anue.spectrum_free_correction.spec_model_edges"
                ),
                outputs.get_value("constants.Delta_Enu_Edep"),
                name="reactor_anue.spectrum_free_correction_post.spec_model_edges_edep_approx",
            )

            # Initialize the integration nodes. The product of reactor electron
            # antineutrino spectrum, IBD cross section and electron antineutrino
            # survival probability is integrated in each bin by a two-fold integral over
            # deposited energy and positron angle. The precision of integration is
            # defined beforehand for each Edep bin and independently for each cosθ bin.
            # As soon as integration precision and bin edges are defined all the values
            # of Edep and cosθ we need to compute the target functions on are defined as
            # well.
            #
            # Initialize the orders of integration (Gauss-Legendre quadratures) for Edep
            # and cosθ. The `Array.from_value` method is used to initialize an array
            # from a single number. The definition of bin edges is used in order to
            # specify the shape. `store=True` is set so the created nodes are added to
            # the storage.
            # In particular using order 5 for Edep and 3 for cosθ means 15=5×3 points
            # will be used to integrate each 2d bin.
            Array.from_value(
                "kinematics.integration.orders_edep",
                5,
                edges=edges_energy_edep,
                store=True,
            )
            Array.from_value(
                "kinematics.integration.orders_costheta",
                3,
                edges=edges_costheta,
                store=True,
            )

            # Instantiate integration nodes. The integration consist of a single
            # sampling node, which based on bin edges and integration orders provides
            # samples (meshes) of points to compute the integrable function on. In the
            # case of 2d integration each mesh is 2d array, similar to one, produced by
            # numpy.meshgrid function. A dedicated integrator node, which does the
            # actual integration, is created for each integrable function. In the
            # Daya Bay case the integrator part is replicated: an instance created for
            # each combination of "anue_source.reactor.isotope.detector" indices. Note,
            # that NEQ part (anue_source) has no contribution from ²³⁸U and SNF part has
            # not isotope index at all. In particular 384 integration nodes are created.
            Integrator.replicate(
                "gl2d",
                path="kinematics",
                names={
                    "sampler": "sampler",
                    "integrator": "integral",
                    "mesh_x": "sampler.mesh_edep",
                    "mesh_y": "sampler.mesh_costheta",
                    "orders_x": "sampler.orders_edep",
                    "orders_y": "sampler.orders_costheta",
                },
                replicate_outputs=combinations["anue_source.reactor.isotope.detector"],
            )
            # Pass the integration orders to the sampler inputs. The operator `>>` is
            # used to make a connection `input >> output` or batch connection
            # `input(s) >> outputs`. The operator connects all the objects on the left
            # side to all the corresponding objects on the right side. Missing pairs
            # will cause an exception.
            outputs.get_value("kinematics.integration.orders_edep") >> inputs.get_value(
                "kinematics.sampler.orders_edep"
            )
            outputs.get_value(
                "kinematics.integration.orders_costheta"
            ) >> inputs.get_value("kinematics.sampler.orders_costheta")
            # Regular way of accessing dictionaries via `[]` operator may be used. Here
            # we use `storage.get_value(key)` function to ensure the value is an object,
            # but not a nested dictionary. Similarly `storage.get_dict(key)` may be used
            # to ensure the value is a nested dictionary.
            #
            # There are a few ways to find and access the created inputs and outputs.
            # 1. get a node as `Node.replicate()` return value.
            #   - access node's inputs and outputs.
            # 2. get a node from node storage.
            #   - access node's inputs and outputs.
            # 3. access inputs and outputs via the storage.
            #
            # If replicate creates a single (main) node, as Integrator does, it is
            # returned as a first return value. Then print may be used to print
            # available inputs and outputs.
            # ```python
            # integrator, integrator_storage = Integrator.replicate(...)
            # orders_x >> integrator.inputs["orders_x"] # connect orders X to sampler's
            #                                           # input
            # integrator.outputs["x"] >> function_input # connect mesh X to function's
            #                                           # input
            # ```
            # Alternatively, the inputs may be accessed from the storage, as it is done
            # above. The list of created inputs and outputs may be found by passing
            # `verbose=True` flat to the replicate function as
            # `Node.replicate(verbose=True)`. The second return value of the function is
            # always a created storage with all the inputs and outputs, which can be
            # printed to the terminal:
            # ```python
            # integrator, integrator_storage = Integrator.replicate(...)
            # integrator_storage.print() # print local storage
            # storage.print() # print global storage
            # integrator_storage["inputs"].print() # print inputs from a local storage
            # ```
            # The local storage is always merged to the common (context) storage. It is
            # ensured that there is no overlap in the keys.

            # As of now we know all the Edep and cosθ points to compute the target
            # functions on. The next step is to initialize the functions themselves,
            # which include: Inverse Beta Decay cross section (IBD), electron
            # antineutrino survival probability and antineutrino spectrum.

            # Here we create an instance of Inverse Beta Decay cross section, which also
            # includes conversion from deposited energy Edep to neutrino energy Enu and
            # corresponding dEnu/dEdep jacobian. The IBD nodes may operate with either
            # positron energy Ee as input, or deposited energy Edep=Ee+m(e) as input,
            # which is specified via an argument.
            ibd, _ = IBDXsecVBO1Group.replicate(
                path="kinematics.ibd", input_energy="edep"
            )
            # IBD cross section depends on a set of parameters, including neutron
            # lifetime, proton and neutron masses, vector coupling constant, etc. The
            # values of these parameters were previously loaded and are located in the
            # 'parameters.constant.ibd' namespace. The IBD node(s) have an input for
            # each parameter. In order to connect the parameters the `<<` operator is
            # used as `node << parameters_storage`. It will loop over all the inputs of
            # the node and find parameters of the same name in the right hand side
            # namespace. Missing parameters are skipped, extra parameters are ignored.
            ibd << storage.get_dict("parameters.constant.ibd")
            ibd << storage.get_dict("parameters.constant.ibd.csc")
            # Connect the integration meshes for Edep and cosθ to the inputs of the
            # IBD node.
            outputs.get_value("kinematics.sampler.mesh_edep") >> ibd.inputs["edep"]
            (
                outputs.get_value("kinematics.sampler.mesh_costheta")
                >> ibd.inputs["costheta"]
            )
            # There is an output, which yields neutrino energy Enu (mesh), corresponding
            # to the Edep, cosθ meshes. As it will be used quite often, let us save it
            # to a variable.
            kinematic_integrator_enu = ibd.outputs["enu"]

            # Initialize survival probability for reactor electron antineutrinos. As it
            # is affected by the distance, we replicate it for each combination of
            # "reactor.detector" indices of count of 48. It is defined for energies in
            # MeV, while the unit for distance may be chosen between "m" and "km".
            NueSurvivalProbability.replicate(
                name="oscprob",
                distance_unit="m",
                replicate_outputs=combinations["reactor.detector"],
                surprobArgConversion=True,
            )
            # If created in the verbose mode one can see, that the following items are
            # created:
            # - nodes.oscprob.DB1.AD11
            # - nodes.oscprob.DB1.AD12
            # - ...
            # - inputs.oscprob.enu.DB1.AD11
            # - inputs.oscprob.enu.DB1.AD12
            # - ...
            # - inputs.oscprob.L.DB1.AD11
            # - inputs.oscprob.L.DB1.AD12
            # - ...
            # - inputs.oscprob.surprobArgConversion.DB1.AD11
            # - inputs.oscprob.surprobArgConversion.DB1.AD12
            # - ...
            # - outputs.oscprob.DB1.AD11
            # - outputs.oscprob.DB1.AD12
            # - ...
            # On one hand each node with its inputs and outputs may be accessed via
            # "nodes.oscprob.<reactor>.<detector>" address. On the other hand all the
            # inputs, corresponding to the baselines and input energies may be accessed
            # via "inputs.oscprob.L" and "inputs.oscprob.enu" respectively. It is then
            # under user control whether he wants to provide similar or different data
            # for them.
            # Connect the same mesh of neutrino energy to all the 48 inputs:
            kinematic_integrator_enu >> inputs.get_dict("oscprob.enu")
            # Connect the corresponding baselines:
            parameters.get_dict("constant.baseline") >> inputs.get_dict("oscprob.L")
            # The matching is done based on the index with order being ignored. Thus
            # baselines stored as "DB1.AD11" or "AD11.DB1" both may be connected to the
            # input "DB1.AD11". Moreover, if the left part has fewer indices, the
            # connection will be broad casted, e.g. "DB1" on the left will be connected
            # to all the indices on the right, containing "DB1".
            #
            # Provide a conversion constant to convert the argument of sin²(...Δm²L/E)
            # from chosen units to natural ones.
            parameters.get_value(
                "all.conversion.oscprobArgConversion"
            ) >> inputs.get_dict("oscprob.surprobArgConversion")
            # Also connect free, constrained and constant oscillation parameters to each
            # instance of the oscillation probability.
            nodes.get_dict("oscprob") << parameters.get_dict("free.oscprob")
            nodes.get_dict("oscprob") << parameters.get_dict("constrained.oscprob")
            nodes.get_dict("oscprob") << parameters.get_dict("constant.oscprob")

            # The third component is the antineutrino spectrum as dN/dE per fission. We
            # start from loading the reference antineutrino spectrum (Huber-Mueller)
            # from input files. There are four spectra for four active isotopes. The
            # loading is done with the command `load_graph`, which supports hdf5, npz,
            # root, tsv (files or folder) or compressed tsv.bz2. The command will read
            # items with names "U235", "U238", "Pu239" and "Pu241" (from
            # index["isotope"]) as follows:
            # - hdf5: open with filename, request (X,Y) dataset by name.
            # - npz: open with filename, get (X,Y)  array from a dictionary by name.
            # - root: open with filename, get TH1D object by name. Build graph by taking
            #         **left edges** of the bins and their heights. `uproot` is used to
            #         load ROOT files by default. If `$ROOTSYS` is defined, then ROOT is
            #         used directly.
            # - tsv: different arrays are kept in distinct files. Therefore for the tsv
            #        some logic is implemented to find the files. Given 'filename.tsv'
            #        and 'key', the following files are checked:
            #        + filename.tsv/key.tsv
            #        + filename.tsv/filename_key.tsv
            #        + filename_key.tsv
            #        + filename.tsv/key.tsv.bz2
            #        + filename.tsv/filename_key.tsv.bz2
            #        + filename_key.tsv.bz2
            #        The graph is expected to be written in 2 columns: X, Y.
            # A complementary method `load_graph_data` with same signature loads the
            # data, but keeps it as numpy arrays in the storage and does not create
            # nodes, so the user can modify the data before feeding it into the graph.
            #
            # The appropriate loader is chosen based on extension. The objects are
            # loaded and stored in the "reactor_anue.neutrino_per_fission_per_MeV_input"
            # location. As `merge_x` flag is specified, only on X array is stored with
            # no index. A dedicated check is performed to ensure the graphs have
            # consistent X axes.
            # Note, that each Y node (called spec) will have an reference to the X node,
            # so it could be used when plotting.
            if "anue-spectra-sysu" not in self._future:
                load_graph(
                    name="reactor_anue.neutrino_per_fission_per_MeV_input",
                    filenames=path_arrays
                    / f"reactor_anue_spectrum_interp_scaled_approx_50keV.{self.source_type}",
                    x="enu",
                    y="spec",
                    merge_x=True,
                    replicate_outputs=index["isotope"],
                )
            elif "anue-spectra-sysu" in self._future:
                logger.warning("Future: use SYSU antineutrino spectra")
                load_graph(
                    name="reactor_anue.neutrino_per_fission_per_MeV_input",
                    filenames=path_arrays
                    / f"reactor_anue_spectrum_sysu.{self.source_type}",
                    x="enu",
                    y="spec",
                    merge_x=True,
                    replicate_outputs=index["isotope"],
                )

            # The input antineutrino spectra have step of 50 keV. They now should be
            # interpolated to the integration mesh. Similarly to integration nodes,
            # interpolation is implemented in two steps by two nodes: `indexer` node
            # identifies the indexes of segments, which should be used to interpolate
            # each mesh point. The `interpolator` does the actual interpolation, using
            # the input coarse data and indices from indexer. We instruct interpolator
            # to create a distinct node for each isotope by setting `replicate_outputs`
            # argument. We use exponential interpolation (`method="exp"`) and provide
            # names for the nodes and outputs. By default interpolator does
            # extrapolation in both directions outside of the domain.
            Interpolator.replicate(
                method="exp",
                names={
                    "indexer": "reactor_anue.spec_indexer",
                    "interpolator": "reactor_anue.neutrino_per_fission_per_MeV_nominal",
                },
                replicate_outputs=index["isotope"],
            )
            # Connect the common neutrino energy mesh as coarse input of the
            # interpolator.
            outputs.get_value(
                "reactor_anue.neutrino_per_fission_per_MeV_input.enu"
            ) >> inputs.get_value(
                "reactor_anue.neutrino_per_fission_per_MeV_nominal.xcoarse"
            )
            # Connect the input antineutrino spectra as coarse Y inputs of the
            # interpolator. This is performed for each of the 4 isotopes.
            outputs.get_dict(
                "reactor_anue.neutrino_per_fission_per_MeV_input.spec"
            ) >> inputs.get_dict(
                "reactor_anue.neutrino_per_fission_per_MeV_nominal.ycoarse"
            )
            # The interpolators are using the same target mesh for all the same target
            # mesh. Use the neutrino energy mesh provided by interpolator as an input to
            # fine X of the interpolation.
            kinematic_integrator_enu >> inputs.get_value(
                "reactor_anue.neutrino_per_fission_per_MeV_nominal.xfine"
            )

            # The antineutrino spectrum in this analysis is a subject of five
            # independent corrections:
            # 1. Non-EQuilibrium correction (NEQ). A dedicated correction to ILL (Huber)
            #    antineutrino spectra from ²³⁵U, ²³⁹Pu, ²⁴¹Pu. Note: that ²³⁸U as no NEQ
            #    applied. In order to handle this an alternative index `isotope_neq` is
            #    used.
            # 2. Spent Nuclear Fuel (SNF) correction to account for the existence of
            #    antineutrino flux from spent nuclear fuel.
            # 3. Average antineutrino spectrum correction — not constrained correction
            #    to the shape of average reactor antineutrino spectrum. Having its
            #    parameters free during the fit effectively implements the relative
            #    Far-to-Near measurement. The correction curve is single and is applied
            #    to all the isotopes (correlated between the isotopes).
            # 4. Input antineutrino spectrum (Huber-Mueller) related:
            #    a. constrained spectrum shape correction due to
            #       model uncertainties. Uncorrelated between energy intervals and
            #       uncorrelated between isotopes.
            #    b. constrained spectrum shape correction due to model uncertainties.
            #       Correlated between energy intervals and correlated between isotopes.
            #
            # For convenience reasons let us introduce two constants to enable/disable
            # SNF and NEQ contributions. The `load_parameters()` method is used. The
            # syntax is similar to the one in yaml files.
            load_parameters(
                format="value",
                state="fixed",
                parameters={
                    "reactor": {
                        "snf_factor": 1.0,
                        "neq_factor": 1.0,
                    }
                },
                labels={
                    "reactor": {
                        "snf_factor": "Common Spent Nuclear Fuel (SNF) factor",
                        "neq_factor": "Common Non-Equilibrium (NEQ) factor",
                    }
                },
            )

            # Similarly to the case of electron antineutrino spectrum load the
            # corresponding NEQ (1.) corrections to 3 out of 4 isotopes. The correction
            # C should be applied to spectrum as follows: S'(Eν)=S(Eν)(1+C(Eν))
            load_graph(
                name="reactor_anue.nonequilibrium_anue.correction_input",
                x="enu",
                y="nonequilibrium_correction",
                merge_x=True,
                filenames=path_arrays / f"nonequilibrium_correction.{self.source_type}",
                replicate_outputs=index["isotope_neq"],
            )

            # Create interpolators for NEQ correction. Use linear interpolation
            # (`method="linear"`). The regions outside the domains will be filled with a
            # constant (0 by default).
            Interpolator.replicate(
                method="linear",
                names={
                    "indexer": "reactor_anue.nonequilibrium_anue.correction_indexer",
                    "interpolator": "reactor_anue.nonequilibrium_anue.correction_interpolated",
                },
                replicate_outputs=index["isotope_neq"],
                underflow="constant",
                overflow="constant",
            )
            # Similarly to the case of antineutrino spectrum connect coarse X, a few
            # coarse Y and target mesh to the interpolator nodes.
            outputs.get_value(
                "reactor_anue.nonequilibrium_anue.correction_input.enu"
            ) >> inputs.get_value(
                "reactor_anue.nonequilibrium_anue.correction_interpolated.xcoarse"
            )
            outputs.get_dict(
                "reactor_anue.nonequilibrium_anue.correction_input.nonequilibrium_correction"
            ) >> inputs.get_dict(
                "reactor_anue.nonequilibrium_anue.correction_interpolated.ycoarse"
            )
            kinematic_integrator_enu >> inputs.get_value(
                "reactor_anue.nonequilibrium_anue.correction_interpolated.xfine"
            )

            # Now load the SNF (2.) correction. The SNF correction is different from NEQ
            # in a sense that it is computed for each reactor, not isotope. Thus we will
            # use reactor index for it. Aside from index the loading and interpolation
            # procedure is similar to that of NEQ correction.
            load_graph(
                name="reactor_anue.snf_anue.correction_input",
                x="enu",
                y="snf_correction",
                merge_x=True,
                filenames=path_arrays / f"snf_correction.{self.source_type}",
                replicate_outputs=index["reactor"],
            )
            Interpolator.replicate(
                method="linear",
                names={
                    "indexer": "reactor_anue.snf_anue.correction_indexer",
                    "interpolator": "reactor_anue.snf_anue.correction_interpolated",
                },
                replicate_outputs=index["reactor"],
                underflow="constant",
                overflow="constant",
            )
            outputs.get_value(
                "reactor_anue.snf_anue.correction_input.enu"
            ) >> inputs.get_value(
                "reactor_anue.snf_anue.correction_interpolated.xcoarse"
            )
            outputs.get_dict(
                "reactor_anue.snf_anue.correction_input.snf_correction"
            ) >> inputs.get_dict(
                "reactor_anue.snf_anue.correction_interpolated.ycoarse"
            )
            kinematic_integrator_enu >> inputs.get_value(
                "reactor_anue.snf_anue.correction_interpolated.xfine"
            )

            # Finally create the parametrization of the correction to the shape of
            # average reactor electron antineutrino spectrum (3.). The `spec_scale`
            # correction is defined on a user defined segments `spec_model_edges`. The
            # values of the correction scale Fᵢ are 0 by default at each edge. There exit
            # two options of operation:
            # - exponential: Sᵢ=exp(F₁) are used for each edge. The result is always
            #                positive, although non-linear.
            # - linear: Sᵢ=1+Fᵢ is used. The behavior is always linear, but this approach
            #           may yield negative results.
            # The parameters Fᵢ are free parameters of the fit. The behavior of the
            # correction Sᵢ is interpolated exponentially within the segments ensuring
            # the overall correction is continuous for the whole spectrum.
            #
            # To initialize the correction we use a convenience function
            # `make_y_parameters_for_x`, which is using `load_parameters()` to create
            # 'parameters.free.neutrino_per_fission_factor.spec_scale_00` and other
            # parameters with proper labels.
            # An option `hide_nodes` is used to ensure the nodes are not shown on the
            # graph to keep it less busy. It does not affect the computation mechanism.
            # Note: in order to create the parameters, it will access the edges.
            # Therefore the node with edges should be closed. This is typically the case
            # for the Array nodes, which already have data, but may be not the case for
            # other nodes.
            make_y_parameters_for_x(
                outputs.get_value(
                    "reactor_anue.spectrum_free_correction.spec_model_edges"
                ),
                namefmt="spec_scale_{:02d}",
                format="value",
                state="variable",
                key="neutrino_per_fission_factor",
                values=0.0,
                labels="Edge {i:02d} ({value:.2f} MeV) reactor antineutrino spectrum correction"
                + (
                    " (exp)"
                    if self.spectrum_correction_interpolation_mode == "exponential"
                    else " (linear)"
                ),
                hide_nodes=True,
            )

            # The created parameters are now available to be used for the minimizer, but
            # in order to use them conveniently they should be kept as an array.
            # Concatenation node is used to organize an array. The result of
            # concatenation will be updated lazily as the minimizer modifies the
            # parameters.
            Concatenation.replicate(
                parameters.get_dict("all.neutrino_per_fission_factor"),
                name="reactor_anue.spectrum_free_correction.input",
            )
            # For convenience purposes let us assign `spec_model_edges` as X axis for
            # the array of parameters.
            outputs.get_value(
                "reactor_anue.spectrum_free_correction.input"
            ).dd.axes_meshes = (
                outputs.get_value(
                    "reactor_anue.spectrum_free_correction.spec_model_edges"
                ),
            )

            # Depending on chosen method, convert the parameters to the correction
            # on a scale.
            if self.spectrum_correction_interpolation_mode == "exponential":
                # Exponentiate the array of values. No `>>` is used as the array is
                # passed as an argument and the connection is done internally.
                Exp.replicate(
                    outputs.get_value("reactor_anue.spectrum_free_correction.input"),
                    name="reactor_anue.spectrum_free_correction.correction",
                )
            else:
                # Instead of exponent use linear `1+x` approach. First, create an array
                # with [1].
                Array.from_value(
                    "reactor_anue.spectrum_free_correction.unity",
                    1.0,
                    dtype="d",
                    mark="1",
                    label="Array of 1 element =1",
                    shape=1,
                    store=True,
                )
                # Calculate the sum of [1] and array of spectral parameters. The
                # broadcasting is done similarly to numpy, i.e. the result of the
                # operation has the shape of the spectral parameters and 1 is added to
                # each element.
                Sum.replicate(
                    outputs.get_value("reactor_anue.spectrum_free_correction.unity"),
                    outputs.get_value("reactor_anue.spectrum_free_correction.input"),
                    name="reactor_anue.spectrum_free_correction.correction",
                )
                # For convenience purposes assign `spec_model_edges` as X axis for the
                # array of scale factors.
                outputs.get_value(
                    "reactor_anue.spectrum_free_correction.correction"
                ).dd.axes_meshes = (
                    outputs.get_value(
                        "reactor_anue.spectrum_free_correction.spec_model_edges"
                    ),
                )

            # Interpolate the spectral correction exponentially. The extrapolation will
            # be applied to the points outside of the domain. The description of the
            # interpolation procedure is given above
            Interpolator.replicate(
                method="exp",
                names={
                    "indexer": "reactor_anue.spectrum_free_correction.indexer",
                    "interpolator": "reactor_anue.spectrum_free_correction.interpolated",
                },
            )
            outputs.get_value(
                "reactor_anue.spectrum_free_correction.spec_model_edges"
            ) >> inputs.get_value(
                "reactor_anue.spectrum_free_correction.interpolated.xcoarse"
            )
            outputs.get_value(
                "reactor_anue.spectrum_free_correction.correction"
            ) >> inputs.get_value(
                "reactor_anue.spectrum_free_correction.interpolated.ycoarse"
            )
            kinematic_integrator_enu >> inputs.get_value(
                "reactor_anue.spectrum_free_correction.interpolated.xfine"
            )

            # Alternative post-fit spectrum correction.
            # TODO: doc
            Interpolator.replicate(
                method="exp",
                names={
                    "indexer": "reactor_anue.spectrum_free_correction_post.indexer",
                    "interpolator": "reactor_anue.spectrum_free_correction_post.interpolated",
                },
            )
            outputs.get_value(
                "reactor_anue.spectrum_free_correction_post.spec_model_edges_edep_approx"
            ) >> inputs.get_value(
                "reactor_anue.spectrum_free_correction_post.interpolated.xcoarse"
            )
            outputs.get_value(
                "reactor_anue.spectrum_free_correction.correction"
            ) >> inputs.get_value(
                "reactor_anue.spectrum_free_correction_post.interpolated.ycoarse"
            )
            outputs.get_value("edges.centers.energy_edep") >> inputs.get_value(
                "reactor_anue.spectrum_free_correction_post.interpolated.xfine"
            )

            # Load the uncertainties, related to Huber+Mueller antineutrino spectrum
            # shape. The uncertainties are individual for each of the isotopes. There
            # are two parts:
            #   - uncorrelated between isotopes and energy intervals. Will add an extra
            #     parameter for each energy interval for each isotope (4a).
            #   - correlated between isotopes and energy intervals. Controlled by a
            #     single parameter (4b).
            # Note, that on average the antineutrino spectrum shape is free and
            # controlled by antineutrino spectrum correction, which will be the dominant
            # one, but is applied to all the isotopes. Therefore during the fit the
            # spectrum shape distortions which may be introduced by both the free
            # average shape correction and constrained isotope spectrum shape
            # correction, the former will take precedence. Only distortions, which may
            # not be introduced by average correction will be introduced by isotope
            # (un)correlated correction and will cause an extra punishment to the χ²
            # function.
            #
            # The total correction to antineutrino spectrum of isotope i Sᵢ(Eₖ) is
            # defined as Cₖ(Eᵢ)=(1+ηᵢₖσᵢₖ)·(1+ζΣᵢₖ), where σᵢₖ is a value of
            # uncorrelated uncertainty of isotope i at energy k and ηᵢₖ is the value of
            # corresponding nuisance parameter (central value=0, uncertainty=1). Σᵢₖ is
            # a value of correlated uncertainty of isotope i at energy k and ζ is the
            # value of corresponding nuisance parameter, common for all bins and
            # isotopes. As with previous corrections, the Cₖ(Eᵢ) define the correction
            # and the nodes, while the behaviour between the nodes is defined by the
            # interpolation.
            #
            # Load uncorrelated uncertainties as graphs from the input files. Original
            # Huber+Mueller uncertainties provided for 250 keV bins are scaled down to
            # 50 keV bins assuming the fine bins have no correlations between each
            # other. Both correlated and uncorrelated uncertainties are read as
            # controlled by index `anue_unc` with values `corr` and `uncorr`
            # respectively.
            load_graph(
                name="reactor_anue.spectrum_uncertainty",
                filenames=path_arrays
                / f"reactor_anue_spectrum_unc_interp_scaled_approx_50keV.{self.source_type}",
                x="enu_centers",
                y="uncertainty",
                merge_x=True,
                replicate_outputs=combinations["anue_unc.isotope"],
            )

            # Create a set of parameters ηᵢₖ using a convenience method
            # `make_y_parameters_for_x`. For each isotope for each point of neutrino
            # energy of correction parametrization create a variable parameter
            # `reactor_anue.spectrum_uncertainty.uncorr.{isotope}.unc_scale_{index}`
            # with central value 0 and uncertainty 1. Labels will reflect the value of
            # energy. The last point may be disabled with `disable_last_one` in case the
            # constant interpolation is used.
            #
            # A `hide_nodes` options is used to mark all of the nodes except the leading
            # and trailing ones to be hidden when plotting the graph as the bulk of
            # nodes overload the graph too much.
            for isotope in index["isotope"]:
                make_y_parameters_for_x(
                    outputs.get_value("reactor_anue.spectrum_uncertainty.enu_centers"),
                    namefmt="unc_scale_{:03d}",
                    format=("value", "sigma_absolute"),
                    state="variable",
                    key=f"reactor_anue.spectrum_uncertainty.uncorr.{isotope}",
                    values=(0.0, 1.0),
                    labels=f"Edge {{i:02d}} ({{value:.2f}} MeV) uncorrelated {index_names[isotope]} spectrum correction",
                    disable_last_one=False,  # True for the constant interpolation, last edge is unused
                    hide_nodes=True,
                )

            # Create a single nuisance parameter for the correlated uncertainty
            # correction.
            load_parameters(
                path="reactor_anue.spectrum_uncertainty",
                format=("value", "sigma_absolute"),
                state="variable",
                parameters={"corr": (0.0, 1.0)},
                labels={"corr": "Correlated ν̅ spectrum shape correction"},
            )

            # Concatenate a set of variables into an array for each isotope. When the
            # nuisance parameter is modified it also affects the corresponding array
            # element and thus is propagated to the calculation.
            Concatenation.replicate(
                parameters.get_dict(
                    "constrained.reactor_anue.spectrum_uncertainty.uncorr"
                ),
                name="reactor_anue.spectrum_uncertainty.scale.uncorr",
                replicate_outputs=index["isotope"],
            )

            # For each isotope compute an element-wise product of array of nuisance
            # parameters and corresponding uncorrelated uncertainty. The result is
            # ηᵢₖσᵢₖ.
            Product.replicate(
                outputs.get_dict("reactor_anue.spectrum_uncertainty.scale.uncorr"),
                outputs.get_dict(
                    "reactor_anue.spectrum_uncertainty.uncertainty.uncorr"
                ),
                name="reactor_anue.spectrum_uncertainty.correction.uncorr",
                replicate_outputs=index["isotope"],
            )

            # For each isotope compute an element-wise product of nuisance parameter and
            # corresponding correlated uncertainty. The result is ζΣᵢₖ.
            Product.replicate(
                parameters.get_value(
                    "constrained.reactor_anue.spectrum_uncertainty.corr"
                ),
                outputs.get_dict("reactor_anue.spectrum_uncertainty.uncertainty.corr"),
                name="reactor_anue.spectrum_uncertainty.correction.corr",
                replicate_outputs=index["isotope"],
            )

            # Now we need to compute 1+ηᵢₖσᵢₖ  and 1+ζΣᵢₖ. For this we create an array
            # with 1.
            single_unity = Array(
                "single_unity",
                [1.0],
                dtype="d",
                mark="1",
                label="Array of 1 element =1",
            )
            # Add it to uncorrelated correction...
            Sum.replicate(
                outputs.get_dict("reactor_anue.spectrum_uncertainty.correction.uncorr"),
                single_unity,
                name="reactor_anue.spectrum_uncertainty.correction.uncorr_factor",
                replicate_outputs=index["isotope"],
            )
            # And to correlated correction...
            Sum.replicate(
                outputs.get_dict("reactor_anue.spectrum_uncertainty.correction.corr"),
                single_unity,
                name="reactor_anue.spectrum_uncertainty.correction.corr_factor",
                replicate_outputs=index["isotope"],
            )
            # Multiply results together.
            Product.replicate(
                outputs.get_dict(
                    "reactor_anue.spectrum_uncertainty.correction.uncorr_factor"
                ),
                outputs.get_dict(
                    "reactor_anue.spectrum_uncertainty.correction.corr_factor"
                ),
                name="reactor_anue.spectrum_uncertainty.correction.full",
                replicate_outputs=index["isotope"],
            )

            # Interpolate the result on to the integration points similarly to how it is
            # done in the previous cases.
            Interpolator.replicate(
                method="linear",
                names={
                    "indexer": "reactor_anue.spectrum_uncertainty.correction_index",
                    "interpolator": "reactor_anue.spectrum_uncertainty.correction_interpolated",
                },
                replicate_outputs=index["isotope"],
            )
            outputs.get_value(
                "reactor_anue.spectrum_uncertainty.enu_centers"
            ) >> inputs.get_value(
                "reactor_anue.spectrum_uncertainty.correction_interpolated.xcoarse"
            )
            outputs.get_dict(
                "reactor_anue.spectrum_uncertainty.correction.full"
            ) >> inputs.get_dict(
                "reactor_anue.spectrum_uncertainty.correction_interpolated.ycoarse"
            )
            kinematic_integrator_enu >> inputs.get_value(
                "reactor_anue.spectrum_uncertainty.correction_interpolated.xfine"
            )

            # Finally apply all the corrections 1, 3 and 4 to the antineutrino spectra.
            # The SNF will be treated later.
            # The free average antineutrino spectrum correction (3.) and constrained
            # corrections to antineutrino spectra from each isotopes (4.) are multiplied
            # to the nominal antineutrino spectrum.
            if self.spectrum_correction_location == "before-integration":
                Product.replicate(
                    outputs.get_dict(
                        "reactor_anue.neutrino_per_fission_per_MeV_nominal"
                    ),
                    outputs.get_value(
                        "reactor_anue.spectrum_free_correction.interpolated"
                    ),
                    outputs.get_dict(
                        "reactor_anue.spectrum_uncertainty.correction_interpolated"
                    ),
                    name="reactor_anue.part.neutrino_per_fission_per_MeV_main",
                    replicate_outputs=index["isotope"],
                )
            else:
                Product.replicate(
                    outputs.get_dict(
                        "reactor_anue.neutrino_per_fission_per_MeV_nominal"
                    ),
                    outputs.get_dict(
                        "reactor_anue.spectrum_uncertainty.correction_interpolated"
                    ),
                    name="reactor_anue.part.neutrino_per_fission_per_MeV_main",
                    replicate_outputs=index["isotope"],
                )

            # The NEQ correction (1.) is applied to the nominal antineutrino spectra as
            # well and is not affected by the free and constrained spectra distortions.
            # As long as ²³⁸U spectrum has no NEQ correction we use a truncated index
            # `isotope_neq` and explicitly allow to skip ²³⁸U from the nominal spectra.
            Product.replicate(
                outputs.get_dict("reactor_anue.neutrino_per_fission_per_MeV_nominal"),
                outputs.get_dict(
                    "reactor_anue.nonequilibrium_anue.correction_interpolated"
                ),
                name="reactor_anue.part.neutrino_per_fission_per_MeV_neq_nominal",
                allow_skip_inputs=True,
                skippable_inputs_should_contain=("U238",),
                replicate_outputs=index["isotope_neq"],
            )
            # The application of SNF (2.) and further usage of the antineutrino flux
            # will happen later. At this point it is time to load the necessary data to
            # calculate the expected number of neutrino interactions.

            # In the following we read time dependent detector and reactor performance
            # data. For detectors the data is daily. It includes:
            # - Detector live time in seconds.
            # - Efficiency, related to muon veto and multiplicity cut.
            # - Rate of accidental events in inverse seconds.
            # For reactors the data is ~monthly (TODO: specify). It includes:
            # - Average thermal power, relative to the nominal value.
            # - Average fission fractions for each isotope.
            #
            # A function `load_record_data` to load table data, which in general works
            # similarly to `load_graph` and `load_graph_data`. The function reads
            # tabular data from the input file and stores its columns as array in the
            # `storage["data"]`. It support the same formats:
            # - hdf5/npz: reads numpy record array.
            # - root: reads TTree.
            # - tsv: reads text file with columns.
            #
            # Here we read the input file. The data is read from the file based on
            # detector name, passed via `replicate_output` argument. Note, a function
            # `name_function` may be provided to generate key to read based on index
            # value. The columns, which should be stored are passed via the `columns`
            # argument. The default key order is
            # `[column_name, index1_value, index2_value, ...]`. The data provided
            # includes:
            # - day - number of day since start of data taking, 0-based.
            # - ndet - number of active detectors (6, 8, or 7).
            # - livetime, eff, rate_acc - daily detector data according to the
            #                             description above.
            # - efflivetime - effective livetime = livetime*eff.
            load_record_data(
                name="daily_data.detector_all",
                filenames=path_arrays
                / f"{dataset_path}/{dataset_path}_daily_detector_data.{self.source_type}",
                replicate_outputs=index["detector"],
                columns=("day", "ndet", "livetime", "eff", "efflivetime", "rate_acc"),
                skip=inactive_detectors,
            )
            # The data of each detector is stored for the whole period of data taking.
            # For this particular analysis the data should be split into arrays for each
            # particular period. This is done by the `refine_detector_data` function,
            # which reads columns and splits them based on `ndet` value. The function
            # processes `days` and columns, specified in the `columns` argument.
            # The data is read from "daily_data.detector_all" and stored in
            # "daily_data.detector".
            refine_detector_data(
                data("daily_data.detector_all"),
                data.create_child("daily_data.detector"),
                detectors=index["detector"],
                skip=inactive_detectors,
                columns=("livetime", "eff", "efflivetime", "rate_acc"),
            )

            # The reactor data is stored and read in a similar way and contains the
            # following columns:
            # - period - number of period for which data is presented, 0-based.
            # - day - number of the first day of the period relative to the start of the
            #         data taking, 0-based.
            # - ndays - length of the period in days.
            # - power - average thermal power, relative to nominal.
            # - u235, u238, pu239, pu241 - fission fractions of corresponding isotope.
            if "reactor-28days" in self._future:
                logger.warning("Future: use merged reactor data, period: 28 days")
                load_record_data(
                    name="daily_data.reactor_all",
                    filenames=path_arrays / f"reactor_power_28days.{self.source_type}",
                    replicate_outputs=index["reactor"],
                    columns=("period", "day", "ndet", "ndays", "power")
                    + index["isotope_lower"],
                )
                assert (
                    "reactor-35days" not in self._future
                ), "Mutually exclusive options"
            elif "reactor-35days" in self._future:
                logger.warning("Future: use merged reactor data, period: 35 days")
                load_record_data(
                    name="daily_data.reactor_all",
                    filenames=path_arrays / f"reactor_power_35days.{self.source_type}",
                    replicate_outputs=index["reactor"],
                    columns=("period", "day", "ndet", "ndays", "power")
                    + index["isotope_lower"],
                )
            else:
                load_record_data(
                    name="daily_data.reactor_all",
                    filenames=path_arrays
                    / f"reactor_thermal_power_weekly.{self.source_type}",
                    replicate_outputs=index["reactor"],
                    columns=("period", "day", "ndet", "ndays", "power")
                    + index["isotope_lower"],
                )
            # Reactor data is then converted from monthly (TODO: specify) to daily (no
            # interpolation) and split them into data taking periods. The data is read
            # from "daily_data.reactor_all" and stored in "daily_data.reactor".
            refine_reactor_data(
                data("daily_data.reactor_all"),
                data.create_child("daily_data.reactor"),
                reactors=index["reactor"],
                isotopes=index["isotope"],
            )

            # The detector and reactor data have different minimal period, therefore the
            # arrays are not matching. With the following procedure we produce matching
            # arrays for detector properties and reactor data based on the `day`. The
            # procedure also checks that the data ranges are consistent.
            sync_reactor_detector_data(
                data("daily_data.reactor"),
                data("daily_data.detector"),
            )

            # Finally for convenience we change the nesting order making the data taking
            # period the innermost index. This does not affect matching the indices,
            # however is more convenient for plotting.
            data["daily_data.reactor.power"] = remap_items(
                data.get_dict("daily_data.reactor.power"),
                reorder_indices={
                    "from": ["period", "reactor"],
                    "to": ["reactor", "period"],
                },
            )
            data["daily_data.reactor.fission_fraction"] = remap_items(
                data.get_dict("daily_data.reactor.fission_fraction"),
                reorder_indices={
                    "from": ["period", "reactor", "isotope"],
                    "to": ["reactor", "isotope", "period"],
                },
            )

            # After the data is split into arrays and synchronized we create array nodes
            # for each input using `Array.from_storage` class method.
            # `remove_processed_arrays` instructs the constructor to remove the data from
            # storage after node is created in order not to keep duplicated data. We
            # specifically set the data type to ensure the model does not depend on the
            # datatype of the input.
            #
            # The following arrays are created:
            # - days — an array of day numbers. A dedicated array for each period is
            # stored.
            # - detector data for each detector and period:
            #   - livetime
            #   - eff
            #   - efflivetime
            #   - rate_acc
            # - reactor data for each reactor and period:
            #   - power
            #   - fission_fraction
            Array.from_storage(
                "daily_data.detector.days",
                storage.get_dict("data"),
                remove_processed_arrays=True,
                dtype="i",
            )

            # For convenience the array with days is moved one level up the structure.
            # It may be used for both reactor and detector data.
            outputs["daily_data.days"] = outputs.pop(
                "daily_data.detector.days", delete_parents=True
            )

            Array.from_storage(
                "daily_data.detector.livetime",
                storage.get_dict("data"),
                remove_processed_arrays=True,
                dtype="d",
            )

            Array.from_storage(
                "daily_data.detector.eff",
                storage.get_dict("data"),
                remove_processed_arrays=True,
                dtype="d",
            )

            Array.from_storage(
                "daily_data.detector.efflivetime",
                storage.get_dict("data"),
                remove_processed_arrays=True,
                dtype="d",
            )

            Array.from_storage(
                "daily_data.detector.rate_acc",
                storage.get_dict("data"),
                remove_processed_arrays=True,
                dtype="d",
            )

            Array.from_storage(
                "daily_data.reactor.power",
                storage.get_dict("data"),
                remove_processed_arrays=True,
                dtype="d",
            )

            Array.from_storage(
                "daily_data.reactor.fission_fraction",
                storage.get_dict("data"),
                remove_processed_arrays=True,
                dtype="d",
            )
            del storage["data.daily_data"]

            # Compute a total (effective) livetime for each detector.
            # ArraySum operation does not to combine different array: and produces an
            # output for each input. Therefore there is no need to provide
            # `replicate_outputs` argument this time.
            ArraySum.replicate(
                outputs.get_dict("daily_data.detector.livetime"),
                name="detector.livetime",
            )

            ArraySum.replicate(
                outputs.get_dict("daily_data.detector.efflivetime"),
                name="detector.efflivetime",
            )

            # At this point we have the information to compute the antineutrino
            # flux.
            # TODO
            # - nominal thermal power [MeV/s], fit-dependent
            # - nominal thermal power [MeV/s], fit-independent (central values)
            # - fission fraction, corrected based on nuisance parameters [fraction]
            # - average energy per fission

            # Thermal power [MeV/s] for each reactor is defined as multiplication of
            # parameters `nominal_thermal_power` [GW] for each reactor and conversion
            # constant. While storages may be accessed with `[]` we explicitly use
            # `get_dict` and `get_value` methods to indicate whether we expect a single
            # object or a nested storage.
            Product.replicate(
                parameters.get_dict("all.reactor.nominal_thermal_power"),
                parameters.get_value("all.conversion.reactorPowerConversion"),
                name="reactor.thermal_power_nominal_MeVs",
                replicate_outputs=index["reactor"],
            )

            # We repeat the same procedure for the central value. While the previous
            # "thermal_power_nominal_MeVs" depends on the minimization parameters
            # "all.reactor.nominal_thermal_power", for the following product we use
            # "central.reactor.nominal_thermal_power", which do not depend on them.
            Product.replicate(
                parameters.get_dict("central.reactor.nominal_thermal_power"),
                parameters.get_value("all.conversion.reactorPowerConversion"),
                name="reactor.thermal_power_nominal_MeVs_central",
                replicate_outputs=index["reactor"],
            )

            # Apply the variable scale (nuisance) to the fiction fractions. Fission
            # fractions are time dependent and the scale is applied to each day. The
            # result is an array for each reactor, isotope, period triplet.
            Product.replicate(
                parameters.get_dict("all.reactor.fission_fraction_scale"),
                outputs.get_dict("daily_data.reactor.fission_fraction"),
                name="daily_data.reactor.fission_fraction_scaled",
                replicate_outputs=combinations["reactor.isotope.period"],
            )

            # Using daily fission fractions compute weighted energy per fission in each
            # isotope in each reactor during each period. This is an intermediate step
            # to obtain average energy per fission in each reactor.
            Product.replicate(
                parameters.get_dict("all.reactor.energy_per_fission"),
                outputs.get_dict("daily_data.reactor.fission_fraction_scaled"),
                name="reactor.energy_per_fission_weighted_MeV",
                replicate_outputs=combinations["reactor.isotope.period"],
            )

            # Sum weighted energy per fission within each reactor (isotope index
            # removed) to compute average energy per fission in each reactor during each
            # period.
            Sum.replicate(
                outputs.get_dict("reactor.energy_per_fission_weighted_MeV"),
                name="reactor.energy_per_fission_average_MeV",
                replicate_outputs=combinations["reactor.period"],
            )

            # Compute daily contribution of each isotope to reactor's thermal power by
            # multiplying fission fractions, nominal thermal power [MeV/s] and fractional
            # thermal power.
            Product.replicate(
                outputs.get_dict("daily_data.reactor.power"),
                outputs.get_dict("daily_data.reactor.fission_fraction_scaled"),
                outputs.get_dict("reactor.thermal_power_nominal_MeVs"),
                name="reactor.thermal_power_isotope_MeV_per_second",
                replicate_outputs=combinations["reactor.isotope.period"],
            )

            # Compute number of fissions per second related to each isotope in each
            # reactor and each period: divide partial thermal power by average energy
            # per fission.
            Division.replicate(
                outputs.get_dict("reactor.thermal_power_isotope_MeV_per_second"),
                outputs.get_dict("reactor.energy_per_fission_average_MeV"),
                name="reactor.fissions_per_second",
                replicate_outputs=combinations["reactor.isotope.period"],
            )

            # In the few following operations repeat the calculation of fissions per
            # second for SNF. This time we use fixed average fission fractions. The SNF
            # is defined as a fraction of nominal antineutrino spectrum from reactor.
            # Therefore the isotope index is used.
            Product.replicate(
                parameters.get_dict("central.reactor.energy_per_fission"),
                parameters.get_dict("all.reactor.fission_fraction_snf"),
                name="reactor.energy_per_fission_snf_weighted_MeV",
                replicate_outputs=index["isotope"],
            )

            Sum.replicate(
                outputs.get_dict("reactor.energy_per_fission_snf_weighted_MeV"),
                name="reactor.energy_per_fission_snf_average_MeV",
            )

            # For SNF contribution use central values for the nominal thermal power.
            Product.replicate(
                parameters.get_dict("all.reactor.fission_fraction_snf"),
                outputs.get_dict("reactor.thermal_power_nominal_MeVs_central"),
                name="reactor.thermal_power_snf_isotope_MeV_per_second",
                replicate_outputs=combinations["reactor.isotope"],
            )

            # Compute fissions per second for SNF calculation.
            Division.replicate(
                outputs.get_dict("reactor.thermal_power_snf_isotope_MeV_per_second"),
                outputs.get_value("reactor.energy_per_fission_snf_average_MeV"),
                name="reactor.fissions_per_second_snf",
                replicate_outputs=combinations["reactor.isotope"],
            )

            # Now we need to incorporate the knowledge on the detector operation.
            # Compute the number of fissions as seen from each detector: multiply
            # fissions per second [#/s] by detector livetime [s]. This is done on a
            # daily basis. The result is for each isotope in each reactor seen at
            # each detector during each period.
            #
            # Not all detectors are available during all the periods. Still
            # corresponding combination of indices may arise during iteration. Therefore
            # we provide a list of indices, which should not trigger an exception.
            Product.replicate(
                outputs.get_dict("reactor.fissions_per_second"),
                outputs.get_dict("daily_data.detector.efflivetime"),
                name="reactor_detector.nfissions_daily",
                replicate_outputs=combinations["reactor.isotope.detector.period"],
                allow_skip_inputs=True,
                skippable_inputs_should_contain=inactive_detectors,
            )

            # Sum up each array of daily data to obtain number of fissions as seen by
            # each detector from each isotope from each reactor during each period.
            ArraySum.replicate(
                outputs.get_dict("reactor_detector.nfissions_daily"),
                name="reactor_detector.nfissions",
            )

            # Based on the distances compute baseline factors (1/[4πL²]) for
            # reactor-detector combinations using `InverseSquareLaw` node. A scale
            # factor is applied internally to convert meters to centimeters to make
            # factor consistent with cross section [cm⁻²].
            InverseSquareLaw.replicate(
                name="reactor_detector.baseline_factor_per_cm2",
                scale="m_to_cm",
                replicate_outputs=combinations["reactor.detector"],
            )
            # The baselines are passed to the corresponding inputs.
            parameters.get_dict("constant.baseline") >> inputs.get_dict(
                "reactor_detector.baseline_factor_per_cm2"
            )

            # Apply fit related correction for each detector to common nominal number of
            # target protons.
            Product.replicate(
                parameters.get_value("all.detector.nprotons_nominal_ad"),
                parameters.get_dict("all.detector.nprotons_correction"),
                name="detector.nprotons",
                replicate_outputs=index["detector"],
            )

            # Now we can combine total number of fissions (producing neutrinos) in each
            # reactor from each isotope, number of target protons in each detector,
            # corresponding baseline factor and efficiency:
            # - Number of fissions × N protons × ε / (4πL²) (main)
            # The result bears four indices: reactor, isotope, detector and period.
            Product.replicate(
                outputs.get_dict("reactor_detector.nfissions"),
                outputs.get_dict("detector.nprotons"),
                outputs.get_dict("reactor_detector.baseline_factor_per_cm2"),
                parameters.get_value("all.detector.efficiency"),
                name="reactor_detector.nfissions_nprotons_per_cm2",
                replicate_outputs=combinations["reactor.isotope.detector.period"],
            )

            # A parallel branch will be used for NEQ correction, with previous value
            # multiplied by `neq_factor=1` (simple switch) and fit defined
            # `nonequilibrium_scale`.
            Product.replicate(
                outputs.get_dict("reactor_detector.nfissions_nprotons_per_cm2"),
                parameters.get_dict("all.reactor.nonequilibrium_scale"),
                parameters.get_value("all.reactor.neq_factor"),
                name="reactor_detector.nfissions_nprotons_per_cm2_neq",
                replicate_outputs=combinations["reactor.isotope.detector.period"],
            )

            # Compute similar values for SNF. Note, that it should be also multiplied by
            # effective livetime:
            # - Effective live time × N protons × ε / (4πL²)  (SNF)
            Product.replicate(
                outputs.get_dict("detector.efflivetime"),
                outputs.get_dict("detector.nprotons"),
                outputs.get_dict("reactor_detector.baseline_factor_per_cm2"),
                parameters.get_dict("all.reactor.snf_scale"),
                parameters.get_value("all.reactor.snf_factor"),
                parameters.get_value("all.detector.efficiency"),
                name="reactor_detector.livetime_nprotons_per_cm2_snf",
                replicate_outputs=combinations["reactor.detector.period"],
                allow_skip_inputs=True,
                skippable_inputs_should_contain=inactive_detectors,
            )

            Product.replicate(
                outputs.get_dict("reactor_anue.neutrino_per_fission_per_MeV_nominal"),
                outputs.get_dict("reactor.fissions_per_second_snf"),
                name="reactor_anue.snf_anue.neutrino_per_second_isotope",
                replicate_outputs=combinations["reactor.isotope"],
            )

            Sum.replicate(
                outputs.get_dict("reactor_anue.snf_anue.neutrino_per_second_isotope"),
                name="reactor_anue.snf_anue.neutrino_per_second",
                replicate_outputs=index["reactor"],
            )

            Product.replicate(
                outputs.get_dict("reactor_anue.snf_anue.neutrino_per_second"),
                outputs.get_dict("reactor_anue.snf_anue.correction_interpolated"),
                name="reactor_anue.snf_anue.neutrino_per_second_snf",
                replicate_outputs=index["reactor"],
            )

            # The three quantities, calculated above will be used to produce
            # antineutrino spectrum from nuclear reactors:
            # - main — raw antineutrino flux based on the input spectra.
            # - neq — extra antineutrino flux due to NEQ correction to input spectra.
            # - snf - extra antineutrino flux from SNF, assumed to be located at the
            #         same position as reactors.
            # Later the relevant numbers will be organized in storage with keys
            # `nu_main`, `nu_neq` and `nu_snf`, which represent the `anue_source` index.

            # The following part is related to the calculation of a product of
            # flux × oscillation probability × cross section [Nν·cm²/fission/proton]
            # This functions will be further integrated into the bins of the histogram
            # to build the expected observation.

            # The integration is done versus deposited positron energy (Edep) and thus
            # requires an energy conversion Jacobian (dEν/dEdep). As both the cross
            # section and Jacobian do not depend on any nuisance parameters directly,
            # they are multiplied first.
            Product.replicate(
                outputs.get_value("kinematics.ibd.crosssection"),
                outputs.get_value("kinematics.ibd.jacobian"),
                name="kinematics.ibd.crosssection_jacobian",
            )

            # For each reactor-detector pair make a product of survival probability,
            # cross section and Jacobian.
            Product.replicate(
                outputs.get_value("kinematics.ibd.crosssection_jacobian"),
                outputs.get_dict("oscprob"),
                name="kinematics.ibd.crosssection_jacobian_oscillations",
                replicate_outputs=combinations["reactor.detector"],
            )

            # Finally, multiply it by the antineutrino spectrum from each isotope.
            # The result has three indices: isotope, reactor, detector.
            Product.replicate(
                outputs.get_dict("kinematics.ibd.crosssection_jacobian_oscillations"),
                outputs.get_dict("reactor_anue.part.neutrino_per_fission_per_MeV_main"),
                name="kinematics.neutrino_cm2_per_MeV_per_fission_per_proton.part.nu_main",
                replicate_outputs=combinations["reactor.isotope.detector"],
            )

            # Do the same the antineutrino spectrum, related to the NEQ correction
            # (applies to 3 isotopes out of 4).
            Product.replicate(
                outputs.get_dict("kinematics.ibd.crosssection_jacobian_oscillations"),
                outputs.get_dict(
                    "reactor_anue.part.neutrino_per_fission_per_MeV_neq_nominal"
                ),
                name="kinematics.neutrino_cm2_per_MeV_per_fission_per_proton.part.nu_neq",
                replicate_outputs=combinations["reactor.isotope_neq.detector"],
            )

            # And for SNF.
            Product.replicate(
                outputs.get_dict("kinematics.ibd.crosssection_jacobian_oscillations"),
                outputs.get_dict("reactor_anue.snf_anue.neutrino_per_second_snf"),
                name="kinematics.neutrino_cm2_per_MeV_per_fission_per_proton.part.nu_snf",
                replicate_outputs=combinations["reactor.detector"],
            )

            # Main, NEQ and SNF contributions are now stored in nearby with indices
            # `nu_main`, `nu_neq` and `nu_snf` and may be connected to the relevant
            # inputs of the 2d integrators.
            outputs.get_dict(
                "kinematics.neutrino_cm2_per_MeV_per_fission_per_proton.part"
            ) >> inputs.get_dict("kinematics.integral")

            # Multiply by the integrated functions by relevant scaling factors, which
            # together consist of:
            #  - nu_main:   fissions_per_second[p,r,i] ×
            #             × effective live time[p,d] ×
            #             × N protons[d] ×
            #             × efficiency[d]
            Product.replicate(
                outputs.get_dict("kinematics.integral.nu_main"),
                outputs.get_dict("reactor_detector.nfissions_nprotons_per_cm2"),
                name="eventscount.parts.nu_main",
                replicate_outputs=combinations["reactor.isotope.detector.period"],
            )

            #  - nu_neq:    fissions_per_second[p,r,i] ×
            #             × effective live time[p,d] ×
            #             × N protons[d] ×
            #             × efficiency[d] ×
            #             × NEQ scale[r,i] ×
            #             × neq_factor(=1)
            # As NEQ is not applied to ²³⁸U, allow related inputs to be left
            # unprocessed.
            Product.replicate(
                outputs.get_dict("kinematics.integral.nu_neq"),
                outputs.get_dict("reactor_detector.nfissions_nprotons_per_cm2_neq"),
                name="eventscount.parts.nu_neq",
                replicate_outputs=combinations["reactor.isotope_neq.detector.period"],
                allow_skip_inputs=True,
                skippable_inputs_should_contain=("U238",),
            )

            #  - nu_snf:    effective live time[p,d] ×
            #             × N protons[d] ×
            #             × efficiency[d] ×
            #             × SNF scale[r] ×
            #             × snf_factor(=1)
            Product.replicate(
                outputs.get_dict("kinematics.integral.nu_snf"),
                outputs.get_dict("reactor_detector.livetime_nprotons_per_cm2_snf"),
                name="eventscount.parts.nu_snf",
                replicate_outputs=combinations["reactor.detector.period"],
            )

            # Finally sum together the contributions from reactors and from antineutrino
            # sources (main, NEQ, SNF) obtaining an expected spectrum in each detector
            # during each period.
            Sum.replicate(
                outputs.get_dict("eventscount.parts"),
                name="eventscount.stages.raw",
                replicate_outputs=combinations["detector.period"],
            )

            # TODO: doc
            if self.spectrum_correction_location == "after-integration":
                Product.replicate(
                    # parameters.get_value("all.detector.global_normalization"),
                    outputs.get_dict("eventscount.stages.raw"),
                    outputs.get_value(
                        "reactor_anue.spectrum_free_correction_post.interpolated"
                    ),
                    name="eventscount.stages.raw_anue_spectrum_corrected",
                    replicate_outputs=combinations["detector.period"],
                )

            # At this points the IBD spectra at each detector are available assuming the
            # ideal detector response. 4 transformations will be applied in the
            # following order:
            # - IAV effect — Energy loss due to particle passage through the wall of
            # Inner Acrylic Vessel (IAV).
            # - Energy scale distortion:
            #   + LSNL effect — common non-linear energy scale distortion.
            #   + relative energy scale — uncorrelated between detectors linear energy
            #                             scale.
            # - Energy smearing due to finite energy resolution
            # - Rebinning to the final binning.

            # Load the IAV matrix from the input file.
            # The `load_array` method works in a similar way to `load_graph` and
            # `load_record`. It expects the file (folder for tsv) to contain an array or
            # a set of arrays. The `name_function` makes the method to read "iav_matrix"
            # from file and store as "matrx_raw".
            #
            # An extra argument `edges` is passed to the constructor of an Array object
            # setting edges. Due to this, it will check that the histogram the effect is
            # applied to has consistent edges. It will also define the edges for the
            # output histogram. The edges are used for automated plotting for X axis and
            # its label.
            if self.dataset != "b":
                load_array(
                    name="detector.iav",
                    filenames=path_arrays
                    / f"detector_IAV_matrix_P14A_LS.{self.source_type}",
                    replicate_outputs=("matrix_raw",),
                    name_function={"matrix_raw": "iav_matrix"},
                    array_kwargs={"edges": (edges_energy_escint, edges_energy_edep)},
                )
            else:
                logger.warning("Dataset B: use alternative IAV matrix")
                load_array(
                    name="detector.iav",
                    filenames=path_arrays
                    / f"detector_IAV_matrix_P12.{self.source_type}",
                    replicate_outputs=("matrix_raw",),
                    name_function={"matrix_raw": "iav_matrix"},
                    array_kwargs={"edges": (edges_energy_escint, edges_energy_edep)},
                )

            # The IAV distortion has an uncorrelated between detector uncertainty,
            # introduced as a factor, which scales the off-diagonal elements of the IAV
            # matrix.
            RenormalizeDiag.replicate(
                mode="offdiag",
                name="detector.iav.matrix_rescaled",
                replicate_outputs=index["detector"],
            )
            # An IAV distortion node has two inputs "scale" for the scale factor and
            # "matrix" for the matrix itself.
            # Match and connect 8 IAV scales to the appropriate inputs.
            parameters.get_dict(
                "all.detector.iav_offdiag_scale_factor"
            ) >> inputs.get_dict("detector.iav.matrix_rescaled.scale")
            # Connect a single IAV matrix to 8 rescaling nodes.
            outputs.get_value("detector.iav.matrix_raw") >> inputs.get_dict(
                "detector.iav.matrix_rescaled.matrix"
            )

            # The correction is applied as matrix multiplication of smearing matrix over
            # column for each detector during each period..
            VectorMatrixProduct.replicate(
                name="eventscount.stages.iav",
                mode="column",
                replicate_outputs=combinations["detector.period"],
            )
            # Match and connect rescaled IAV distortion matrix for each detector to the
            # smearing node of each detector during each period.
            outputs.get_dict("detector.iav.matrix_rescaled") >> inputs.get_dict(
                "eventscount.stages.iav.matrix"
            )
            # Match and connect IBD histogram each detector during each period to the
            # relevant IAV smearing input.
            if self.spectrum_correction_location == "after-integration":
                outputs.get_dict(
                    "eventscount.stages.raw_anue_spectrum_corrected"
                ) >> inputs.get_dict("eventscount.stages.iav.vector")
            else:
                outputs.get_dict("eventscount.stages.raw") >> inputs.get_dict(
                    "eventscount.stages.iav.vector"
                )

            # The LSNL distortion matrix is created based on a relative energy scale
            # distortion curve and a few nuisance curves, loaded with `load_graph_data`
            # method. The graphs will be modified before the nodes are created.
            #
            # Within our definition LSNL converts the deposited within scintillator
            # energy (Escint) into visible energy (Evis).
            load_graph_data(
                name="detector.lsnl.curves",
                x="escint",
                y="evis_parts",
                merge_x=True,
                filenames=path_arrays
                / f"detector_LSNL_curves_Jan2022_newE_v1.{self.source_type}",
                replicate_outputs=index["lsnl"],
            )

            # Pre-process LSNL curves in the following order:
            # - convert relative curves to absolute ones
            # - interpolate with 4 times smaller step using `cubic` interpolation
            #   (`refine_times` argument)
            # - extrapolate linearly absolute curves to an extended range
            #   (`newmin` and `newmax`)
            # - compute (nominal-pullᵢ) difference curves to be used as corrections
            #
            # The new fine Escint will be stored to `xname`. The argument `nominalname`
            # selects the nominal curve. The curves will be overwritten.
            refine_lsnl_data(
                storage.get_dict("data.detector.lsnl.curves"),
                xname="escint",
                nominalname="evis_parts.nominal",
                refine_times=4,
                newmin=0.5,
                newmax=12.1,
            )

            # Create (graph) arrays for the LSNL curves. A dedicated array for X axis,
            # based on meshname="escint" will be created. Each curve will have a
            # reference to the Edep node as its X axis.
            # The processed arrays from `storage["data"]` will be removed with parent
            # dictionaries.
            Array.from_storage(
                "detector.lsnl.curves",
                storage.get_dict("data"),
                meshname="escint",
                remove_processed_arrays=True,
            )

            # Multiply nuisance LSNL curves by nuisance parameters (central=0). Allow to
            # skip nominal curve.
            Product.replicate(
                outputs.get_dict("detector.lsnl.curves.evis_parts"),
                parameters.get_dict("constrained.detector.lsnl_scale_a"),
                name="detector.lsnl.curves.evis_parts_scaled",
                allow_skip_inputs=True,
                skippable_inputs_should_contain=("nominal",),
                replicate_outputs=index["lsnl_nuisance"],
            )

            # Sum the curves together.
            Sum.replicate(
                outputs.get_value("detector.lsnl.curves.evis_parts.nominal"),
                outputs.get_dict("detector.lsnl.curves.evis_parts_scaled"),
                name="detector.lsnl.curves.evis_coarse",
            )

            # Calculate relative versions of the curves exclusively for plotting
            # reasons. The relative curves will not be used for the analysis.
            # First, compute relative curves as f(Escint)/Escint.
            Division.replicate(
                outputs.get_dict("detector.lsnl.curves.evis_parts"),
                outputs.get_value("detector.lsnl.curves.escint"),
                name="detector.lsnl.curves.relative.evis_parts",
                replicate_outputs=index["lsnl"],
            )
            # TODO
            nodes["detector.lsnl.curves.relative.evis_parts_individual.nominal"] = (
                nodes.get_value("detector.lsnl.curves.relative.evis_parts.nominal")
            )
            outputs["detector.lsnl.curves.relative.evis_parts_individual.nominal"] = (
                outputs.get_value("detector.lsnl.curves.relative.evis_parts.nominal")
            )
            Sum.replicate(
                outputs.get_dict("detector.lsnl.curves.relative.evis_parts"),
                outputs.get_value("detector.lsnl.curves.relative.evis_parts.nominal"),
                name="detector.lsnl.curves.relative.evis_parts_individual",
                replicate_outputs=index["lsnl_nuisance"],
                allow_skip_inputs=True,
                skippable_inputs_should_contain=["nominal"],
            )

            Product.replicate(
                outputs.get_dict("detector.lsnl.curves.relative.evis_parts"),
                parameters.get_dict("constrained.detector.lsnl_scale_a"),
                name="detector.lsnl.curves.relative.evis_parts_scaled",
                allow_skip_inputs=True,
                skippable_inputs_should_contain=("nominal",),
                replicate_outputs=index["lsnl_nuisance"],
            )

            Sum.replicate(
                outputs.get_value("detector.lsnl.curves.relative.evis_parts.nominal"),
                outputs.get_dict("detector.lsnl.curves.relative.evis_parts_scaled"),
                name="detector.lsnl.curves.relative.evis_coarse",
            )

            # The algorithm to adjust a histogram based on distorted X axes is tuned for
            # the monotonous (no extrema) absolute distortion curves. While it is true
            # for the nominal curve and the cases of small distortions some parameter
            # space with large distortions (≥5σ off) may introduce some minima. We
            # protect the absolute LSNL curve by artificially forcing it to be
            # monotonous. Since this is needed only for large distortions it is not
            # expected to affect the results.
            #
            # `Monotonize` node has the following options:
            # - index_fraction — starting point. 0.5 means starting from the middle and
            #   checking values outwards.
            # - gradient — gradient to be enforced.
            # - with_x — specifies whether X values would be also provided and used for
            #   gradient calculation.
            Monotonize.replicate(
                name="detector.lsnl.curves.evis_coarse_monotonous",
                index_fraction=0.5,
                gradient=1.0,
                with_x=True,
            )
            # Pass relevant Escint and Evis (absolute LSNL correction) to the inputs.
            outputs.get_value("detector.lsnl.curves.escint") >> inputs.get_value(
                "detector.lsnl.curves.evis_coarse_monotonous.x"
            )
            outputs.get_value("detector.lsnl.curves.evis_coarse") >> inputs.get_value(
                "detector.lsnl.curves.evis_coarse_monotonous.y"
            )

            # Uncorrelated between detector energy scale correction is applied together
            # with LSNL with a single matrix. In order to do this the common LSNL curve
            # will be multiplied by a factor for each detector.
            #
            # The relative energy scale parameters are partially correlated with
            # relative efficiencies and thus are provided in pairs. Before using them,
            # we need to first extract a map of energy scale parameters for each
            # detector, which is done by `remap_items` function.
            remap_items(
                parameters.get_dict("all.detector.detector_relative"),
                outputs.create_child("detector.parameters_relative"),
                reorder_indices={
                    "from": ["detector", "parameters"],
                    "to": ["parameters", "detector"],
                },
            )
            # Now there is a storage for energy scale parameters
            # "detector.parameters_relative.energy_scale_factor".

            # In order to build the LSNL+energy scale conversion matrix a most precise
            # way requires two branches of interpolations:
            # - forward — modify Escint bin edges with energy scale conversion.
            # - backward — modify Evis bin edges with inverse energy scale conversion.
            # Interpolate Evis(Escint)

            # Given the LSNL curves are pre-interpolated on a fine grid, use linear
            # algorithm for both interpolations. We will use forced monotonous curves to
            # ensure the interpolation is definite.
            Interpolator.replicate(
                method="linear",
                names={
                    "indexer": "detector.lsnl.indexer_fwd",
                    "interpolator": "detector.lsnl.interpolated_fwd",
                },
            )
            outputs.get_value("detector.lsnl.curves.escint") >> inputs.get_value(
                "detector.lsnl.interpolated_fwd.xcoarse"
            )
            outputs.get_value(
                "detector.lsnl.curves.evis_coarse_monotonous"
            ) >> inputs.get_value("detector.lsnl.interpolated_fwd.ycoarse")
            edges_energy_escint >> inputs.get_value(
                "detector.lsnl.interpolated_fwd.xfine"
            )

            # Apply uncorrelated between detectors energy scale for forward interpolated
            # Evis[d]=s[d]·Evis(Escint).
            Product.replicate(
                outputs.get_value("detector.lsnl.interpolated_fwd"),
                outputs.get_dict("detector.parameters_relative.energy_scale_factor"),
                name="detector.lsnl.curves.evis",
                replicate_outputs=index["detector"],
            )

            # In order to apply the energy scale for the backward interpolation, it
            # should be applied to the coarse version before interpolation.
            Product.replicate(
                outputs.get_value("detector.lsnl.curves.evis_coarse_monotonous"),
                outputs.get_dict("detector.parameters_relative.energy_scale_factor"),
                name="detector.lsnl.curves.evis_coarse_monotonous_scaled",
                replicate_outputs=index["detector"],
            )

            # Interpolate backward function Escint(Evis) for each detector.
            # `replicate_xcoarse` boolean flag indicates that the coarse input X for the
            # interpolation depends on the index.
            Interpolator.replicate(
                method="linear",
                names={
                    "indexer": "detector.lsnl.indexer_bkwd",
                    "interpolator": "detector.lsnl.interpolated_bkwd",
                },
                replicate_xcoarse=True,
                replicate_outputs=index["detector"],
            )
            outputs.get_dict(
                "detector.lsnl.curves.evis_coarse_monotonous_scaled"
            ) >> inputs.get_dict("detector.lsnl.interpolated_bkwd.xcoarse")
            outputs.get_value("detector.lsnl.curves.escint") >> inputs.get_dict(
                "detector.lsnl.interpolated_bkwd.ycoarse"
            )
            edges_energy_evis.outputs[0] >> inputs.get_dict(
                "detector.lsnl.interpolated_bkwd.xfine"
            )

            # Build LSNL matrix for each detector with `AxisDistortionMatrix` node. Pass
            # Escint edges, forward modified Escint edges and backward modified Evis
            # edges to the relevant inputs.
            AxisDistortionMatrix.replicate(
                name="detector.lsnl.matrix", replicate_outputs=index["detector"]
            )
            edges_energy_escint.outputs[0] >> inputs(
                "detector.lsnl.matrix.EdgesOriginal"
            )
            edges_energy_evis.outputs[0] >> inputs("detector.lsnl.matrix.EdgesTarget")
            outputs.get_value("detector.lsnl.interpolated_fwd") >> inputs.get_dict(
                "detector.lsnl.matrix.EdgesModified"
            )
            outputs.get_dict("detector.lsnl.interpolated_bkwd") >> inputs.get_dict(
                "detector.lsnl.matrix.EdgesModifiedBackwards"
            )

            # Finally as in the case with IAV apply distortions to the spectra for each
            # detector and period.
            VectorMatrixProduct.replicate(
                name="eventscount.stages.evis",
                mode="column",
                replicate_outputs=combinations["detector.period"],
            )
            outputs.get_dict("detector.lsnl.matrix") >> inputs.get_dict(
                "eventscount.stages.evis.matrix"
            )
            # Use outputs after IAV correction to serve as inputs.
            outputs.get_dict("eventscount.stages.iav") >> inputs.get_dict(
                "eventscount.stages.evis.vector"
            )

            # The smearing due to finite energy resolution is also defined by three
            # nodes:
            # - σ-node — the node which computes the width of the resolution.
            # - matrix node — the node, which creates a smearing matrix based on σ(E).
            # - VectorMatrixProduct node — the one, which applies the smearing matrix.
            #
            # The first two nodes are managed via meta node EnergyResolution class.
            # These kind of classes do create multiple nodes inside, interconnect them
            # together and pass the inputs and outputs for external use.
            # In this particular case the instance will manage have
            # - EnergyResolutionSigmaRelABC to compute σ(E)/E = sqrt(a² + b²/E + c²/E²)
            # - EnergyResolutionMatrixBC to compute the matrix based on smearing at Bin
            #   Centers (BC)
            # - BinCenter — tiny node to compute bin centers.
            #
            # TODO: target edges (to output_edges)
            EnergyResolution.replicate(path="detector.eres")

            # Pass energy resolution parameters a_nonuniform, b_stat, c_noise to the
            # common σ-node.
            nodes.get_value("detector.eres.sigma_rel") << parameters.get_dict(
                "constrained.detector.eres"
            )
            # Pass bin edges for visible energy σ(E) to compute bin centers to pass to
            # the σ(E).
            outputs.get_value("edges.energy_evis") >> inputs.get_value(
                "detector.eres.e_edges"
            )
            # Pass bin edges for visible energy (input) to the matrix.
            outputs.get_value("edges.energy_evis") >> inputs.get_value(
                "detector.eres.matrix.e_edges"
            )
            # Pass bin edges for reconstructed energy (input) to the matrix.
            outputs.get_value("edges.energy_erec") >> inputs.get_value(
                "detector.eres.matrix.e_edges_out"
            )

            # Finally as on previous steps compute a product of a common energy
            # resolution matrix and input spectrum (after LSNL) for each detector during
            # period.
            VectorMatrixProduct.replicate(
                name="eventscount.stages.erec",
                mode="column",
                replicate_outputs=combinations["detector.period"],
            )
            outputs.get_value("detector.eres.matrix") >> inputs.get_dict(
                "eventscount.stages.erec.matrix"
            )
            outputs.get_dict("eventscount.stages.evis") >> inputs.get_dict(
                "eventscount.stages.erec.vector"
            )

            # Compute a product of global normalization and per-detector efficiency
            # factor, to be used to scale the IBD spectrum.
            Product.replicate(
                parameters.get_value("all.detector.global_normalization"),
                outputs.get_dict("detector.parameters_relative.efficiency_factor"),
                name="detector.normalization",
                replicate_outputs=index["detector"],
            )

            # Apply individual normalization (per detector) to each detectors prediction
            # during each period.
            Product.replicate(
                outputs.get_dict("detector.normalization"),
                outputs.get_dict("eventscount.stages.erec"),
                name="eventscount.fine.ibd_normalized",
                replicate_outputs=combinations["detector.period"],
            )

            # Sum together the spectra of each detector from different periods.
            # The corresponding outputs are to be used simply to provide the spectra for
            # user for plotting/saving. They are not used further in the calculations.
            Sum.replicate(
                outputs.get_dict("eventscount.fine.ibd_normalized"),
                name="eventscount.fine.ibd_normalized_detector",
                replicate_outputs=combinations["detector"],
            )

            # Rebin the expected histograms for each detector during each period into
            # final binning. It is done by MetaNode Rebin, which combine the computation
            # of the rebin matrix and its application via VectorMatrixProduct.
            Rebin.replicate(
                names={
                    "matrix": "detector.rebin.matrix_ibd",
                    "product": "eventscount.final.ibd",
                },
                replicate_outputs=combinations["detector.period"],
            )
            # Connect old (Erec) and new (final) energy edges.
            edges_energy_erec >> inputs.get_value("detector.rebin.matrix_ibd.edges_old")
            edges_energy_final >> inputs.get_value(
                "detector.rebin.matrix_ibd.edges_new"
            )
            # Pass the fine-bin spectra into inputs.
            outputs.get_dict("eventscount.fine.ibd_normalized") >> inputs.get_dict(
                "eventscount.final.ibd"
            )

            # The following block is related to the computation and application of the
            # background spectra. The background rates are given per day, therefore
            # first we need to convert the effective livetime in s⁻¹ to day⁻¹.
            Product.replicate(
                outputs.get_dict("detector.efflivetime"),
                parameters.get_value("constant.conversion.seconds_in_day_inverse"),
                name="detector.efflivetime_days",
                replicate_outputs=combinations["detector.period"],
                allow_skip_inputs=True,
                skippable_inputs_should_contain=inactive_detectors,
            )
            # HERE
            # HERE get_value/get_dict
            # fmt: off


            Product.replicate(  # TODO: doc
                outputs.get_dict("daily_data.detector.efflivetime"),
                outputs.get_dict("daily_data.detector.rate_acc"),
                name="daily_data.detector.num_acc_s_day",
                replicate_outputs=combinations["detector.period"],
            )

            ArraySum.replicate(
                outputs.get_dict("daily_data.detector.num_acc_s_day"),
                name="bkg.count_acc_fixed_s_day",
            )

            Product.replicate(
                outputs.get_dict("bkg.count_acc_fixed_s_day"),
                parameters.get_value("constant.conversion.seconds_in_day_inverse"),
                name="bkg.count_fixed.acc",
                replicate_outputs=combinations["detector.period"],
            )

            load_hist(
                name="bkg",
                x="erec",
                y="spectrum_shape",
                merge_x=True,
                normalize=True,
                filenames=path_arrays
                / f"{dataset_path}/{dataset_path}_bkg_spectra_{{}}.{self.source_type}",
                replicate_files=index["period"],
                replicate_outputs=combinations["bkg.detector"],
                skip=inactive_combinations,
                key_order=(
                    ("period", "bkg", "detector"),
                    ("bkg", "detector", "period"),
                ),
                name_function=lambda _, idx: f"spectrum_shape_{idx[0]}_{idx[1]}",
            )

            # TODO: labels
            Product.replicate(
                parameters("all.bkg.rate"),
                outputs("detector.efflivetime_days"),
                name="bkg.count_fixed",
                replicate_outputs=combinations["bkg_stable.detector.period"],
            )

            # TODO: labels
            Product.replicate(
                parameters("all.bkg.rate_scale.acc"),
                outputs("bkg.count_fixed.acc"),
                name="bkg.count.acc",
                replicate_outputs=combinations["detector.period"],
            )

            remap_items(
                parameters.get_dict("constrained.bkg.uncertainty_scale_by_site"),
                outputs.create_child("bkg.uncertainty_scale"),
                rename_indices=site_arrangement,
                skip_indices_target=inactive_detectors,
            )

            # TODO: labels
            ProductShiftedScaled.replicate(
                outputs("bkg.count_fixed"),
                parameters("sigma.bkg.rate"),
                outputs.get_dict("bkg.uncertainty_scale"),
                name="bkg.count",
                shift=1.0,
                replicate_outputs=combinations["bkg_site_correlated.detector.period"],
                allow_skip_inputs=True,
                skippable_inputs_should_contain=combinations[
                    "bkg_not_site_correlated.detector.period"
                ],
            )

            # TODO: labels
            ProductShiftedScaled.replicate(
                outputs("bkg.count_fixed.amc"),
                parameters("sigma.bkg.rate.amc"),
                parameters.get_value("all.bkg.uncertainty_scale.amc"),
                name="bkg.count.amc",
                shift=1.0,
                replicate_outputs=combinations["detector.period"],
            )

            outputs["bkg.count.alphan"] = outputs.get_dict("bkg.count_fixed.alphan")

            # TODO: labels
            Product.replicate(
                outputs("bkg.count"),
                outputs("bkg.spectrum_shape"),
                name="bkg.spectrum",
                replicate_outputs=combinations["bkg.detector.period"],
            )

            Sum.replicate(
                outputs("bkg.spectrum"),
                name="eventscount.fine.bkg",
                replicate_outputs=combinations["detector.period"],
            )

            Sum.replicate(
                outputs("bkg.spectrum"),
                name="eventscount.fine.bkg_by_source",
                replicate_outputs=combinations["bkg.detector"],
            )

            Rebin.replicate(
                names={
                    "matrix": "detector.rebin.matrix_bkg_by_source",
                    "product": "eventscount.final.bkg_by_source",
                },
                replicate_outputs=combinations["bkg.detector"],
            )
            edges_energy_erec >> inputs.get_value("detector.rebin.matrix_bkg_by_source.edges_old")
            edges_energy_final >> inputs.get_value(
                "detector.rebin.matrix_bkg_by_source.edges_new"
            )
            outputs("eventscount.fine.bkg_by_source") >> inputs("eventscount.final.bkg_by_source")

            Sum.replicate(
                outputs("eventscount.fine.ibd_normalized"),
                outputs("eventscount.fine.bkg"),
                name="eventscount.fine.total",
                replicate_outputs=combinations["detector.period"],
                check_edges_contents=True,
            )

            Rebin.replicate(
                names={
                    "matrix": "detector.rebin.matrix_bkg",
                    "product": "eventscount.final.bkg",
                },
                replicate_outputs=combinations["detector.period"],
            )
            edges_energy_erec >> inputs.get_value("detector.rebin.matrix_bkg.edges_old")
            edges_energy_final >> inputs.get_value(
                "detector.rebin.matrix_bkg.edges_new"
            )
            outputs("eventscount.fine.bkg") >> inputs("eventscount.final.bkg")

            Sum.replicate(
                outputs("eventscount.final.ibd"),
                outputs("eventscount.final.bkg"),
                name="eventscount.final.detector_period",
                replicate_outputs=combinations["detector.period"],
            )

            Concatenation.replicate(
                outputs("eventscount.final.detector_period"),
                name="eventscount.final.concatenated.detector_period",
            )

            Sum.replicate(
                outputs("eventscount.final.detector_period"),
                name="eventscount.final.detector",
                replicate_outputs=index["detector"],
            )

            Concatenation.replicate(
                outputs("eventscount.final.detector"),
                name="eventscount.final.concatenated.detector",
            )

            outputs["eventscount.final.concatenated.selected"] = outputs.get_value(
                f"eventscount.final.concatenated.{self.concatenation_mode}"
                )

            #
            # Covariance matrices
            #
            self._covariance_matrix = CovarianceMatrixGroup(store_to="covariance")

            for (
                name,
                parameters_source,
            ) in self.systematic_uncertainties_groups().items():
                self._covariance_matrix.add_covariance_for(
                    name, parameters_nuisance_normalized[parameters_source]
                )
            self._covariance_matrix.add_covariance_sum()

            (
                outputs.get_value("eventscount.final.concatenated.selected")
                >> self._covariance_matrix
            )

            npars_cov = self._covariance_matrix.get_parameters_count()
            list_parameters_nuisance_normalized = list(
                parameters_nuisance_normalized.walkvalues()
            )
            npars_nuisance = len(list_parameters_nuisance_normalized)
            if npars_cov != npars_nuisance:
                raise RuntimeError("Some parameters are missing from covariance matrix")

            parinp_mc = ParArrayInput(
                name="mc.parameters.inputs",
                parameters=list_parameters_nuisance_normalized,
                tainted=False
            )

            #
            # Real data
            #
            load_hist(
                name="data.real",
                x="erec",
                y="fine",
                merge_x=True,
                filenames=path_arrays
                / f"{dataset_path}/{dataset_path}_ibd_spectra_{{}}.{self.source_type}",
                replicate_files=index["period"],
                replicate_outputs=combinations["detector"],
                skip=inactive_combinations,
                name_function=lambda _, idx: f"anue_{idx[1]}",
                # name_function=lambda _, idx: f"eventscount_fine_total_{idx[1]}_{idx[0]}",
            )

            Rebin.replicate(
                names={
                    "matrix": "detector.rebin_matrix.real",
                    "product": "data.real.final.detector_period",
                },
                replicate_outputs=combinations["detector.period"],
            )
            edges_energy_erec >> inputs.get_value(
                "detector.rebin_matrix.real.edges_old"
            )
            edges_energy_final >> inputs.get_value(
                "detector.rebin_matrix.real.edges_new"
            )
            outputs["data.real.fine"] >> inputs.get_dict("data.real.final.detector_period")

            Concatenation.replicate(
                outputs("data.real.final.detector_period"),
                name="data.real.concatenated.detector_period",
            )

            Sum.replicate(
                outputs("data.real.final.detector_period"),
                name="data.real.final.detector",
                replicate_outputs=index["detector"],
            )

            Concatenation.replicate(
                outputs.get_dict("data.real.final.detector"),
                name="data.real.concatenated.detector",
            )

            outputs["data.real.concatenated.selected"] = outputs.get_value(
                f"data.real.concatenated.{self.concatenation_mode}"
                )

            #
            # Summary
            # Collect some summary data for output tables
            #
            ArraySum.replicate(
                outputs("data.real.final.detector"),
                name="summary.total.ibd_candidates",
            )

            ArraySum.replicate(
                outputs("data.real.final.detector_period"),
                name="summary.periods.ibd_candidates",
            )
            outputs["summary.periods.ibd_candidates"] = remap_items(
                outputs.get_dict("summary.periods.ibd_candidates"),
                reorder_indices={
                    "from": ["detector", "period"],
                    "to": ["period", "detector"],
                },
            )

            Sum.replicate(
                outputs("detector.livetime"),
                name="summary.total.livetime",
                replicate_outputs=index["detector"],
            )

            Sum.replicate(
                outputs("detector.livetime"),
                name="summary.periods.livetime",
                replicate_outputs=combinations["period.detector"],
            )

            Sum.replicate(
                outputs("detector.efflivetime"),
                name="summary.total.efflivetime",
                replicate_outputs=index["detector"],
            )

            Sum.replicate(
                outputs("detector.efflivetime"),
                name="summary.periods.efflivetime",
                replicate_outputs=combinations["period.detector"],
            )

            Division.replicate(
                outputs("summary.total.efflivetime"),
                outputs("summary.total.livetime"),
                name="summary.total.eff",
                replicate_outputs=index["detector"],
            )

            Division.replicate(
                outputs("summary.periods.efflivetime"),
                outputs("summary.periods.livetime"),
                name="summary.periods.eff",
                replicate_outputs=combinations["period.detector"],
            )

            Sum.replicate(
                outputs("bkg.count"),
                name="summary.total.bkg_count",
                replicate_outputs=combinations["bkg.detector"],
            )

            remap_items(
                outputs("bkg.count"),
                outputs.create_child("summary.periods.bkg_count"),
                reorder_indices={
                    "from": ["bkg", "detector", "period"],
                    "to": ["bkg", "period", "detector"],
                },
            )

            Division.replicate(
                outputs("summary.total.bkg_count"),
                outputs("summary.total.efflivetime"),
                name="summary.total.bkg_rate_s",
                replicate_outputs=combinations["bkg.detector"],
            )

            Division.replicate(
                outputs("summary.periods.bkg_count"),
                outputs("summary.periods.efflivetime"),
                name="summary.periods.bkg_rate_s",
                replicate_outputs=combinations["bkg.period.detector"],
            )

            Product.replicate(
                outputs("summary.total.bkg_rate_s"),
                parameters["constant.conversion.seconds_in_day"],
                name="summary.total.bkg_rate",
                replicate_outputs=combinations["bkg.detector"],
            )

            Product.replicate(
                outputs("summary.periods.bkg_rate_s"),
                parameters["constant.conversion.seconds_in_day"],
                name="summary.periods.bkg_rate",
                replicate_outputs=combinations["bkg.period.detector"],
            )

            if self.dataset == "a":
                Sum.replicate(
                    outputs("summary.total.bkg_rate.fastn"),
                    outputs("summary.total.bkg_rate.muonx"),
                    name="summary.total.bkg_rate_fastn_muonx",
                    replicate_outputs=index["detector"],
                )

                Sum.replicate(
                    outputs("summary.periods.bkg_rate.fastn"),
                    outputs("summary.periods.bkg_rate.muonx"),
                    name="summary.periods.bkg_rate_fastn_muonx",
                    replicate_outputs=combinations["period.detector"],
                )

            Sum.replicate(
                outputs("summary.total.bkg_rate"),
                name="summary.total.bkg_rate_total",
                replicate_outputs=index["detector"],
            )

            Sum.replicate(
                outputs("summary.periods.bkg_rate"),
                name="summary.periods.bkg_rate_total",
                replicate_outputs=combinations["period.detector"],
            )

            #
            # Statistic
            #
            # Create Nuisance parameters
            Sum.replicate(
                outputs("statistic.nuisance.parts"), name="statistic.nuisance.all"
            )

            MonteCarlo.replicate(
                name="data.pseudo.self",
                mode=self.monte_carlo_mode,
                generator=self._random_generator,
            )
            outputs.get_value(
                "eventscount.final.concatenated.selected"
            ) >> inputs.get_value("data.pseudo.self.data")
            self._frozen_nodes["pseudodata"] = (nodes.get_value("data.pseudo.self"),)

            Proxy.replicate(
                name="data.proxy",
            )
            outputs.get_value("data.pseudo.self") >> inputs.get_value(
                "data.proxy.input"
            )
            outputs.get_value("data.real.concatenated.selected") >> nodes["data.proxy"]

            MonteCarlo.replicate(
                name="covariance.data.fixed",
                mode="asimov",
                generator=self._random_generator,
            )
            outputs.get_value(
                "eventscount.final.concatenated.selected"
            ) >> inputs.get_value("covariance.data.fixed.data")
            self._frozen_nodes["covariance_data_fixed"] = (
                nodes.get_value("covariance.data.fixed"),
            )

            MonteCarlo.replicate(
                name="mc.parameters.toymc",
                mode="normal-unit",
                shape=(npars_nuisance,),
                generator=self._random_generator,
                tainted=False,
                frozen=True
            )
            outputs.get_value("mc.parameters.toymc") >> parinp_mc
            nodes["mc.parameters.inputs"] = parinp_mc

            #
            # Covariance matrices and Cholesky decomposition
            #
            Cholesky.replicate(name="cholesky.stat.variable")
            outputs.get_value(
                "eventscount.final.concatenated.selected"
            ) >> inputs.get_value("cholesky.stat.variable")

            Cholesky.replicate(name="cholesky.stat.fixed")
            outputs.get_value("covariance.data.fixed") >> inputs.get_value(
                "cholesky.stat.fixed"
            )

            Cholesky.replicate(name="cholesky.stat.data.fixed")
            outputs.get_value("data.proxy") >> inputs.get_value(
                "cholesky.stat.data.fixed"
            )

            SumMatOrDiag.replicate(name="covariance.covmat_full_p.fixed_stat")
            outputs.get_value("covariance.data.fixed") >> nodes.get_value(
                "covariance.covmat_full_p.fixed_stat"
            )
            outputs.get_value("covariance.covmat_syst.sum") >> nodes.get_value(
                "covariance.covmat_full_p.fixed_stat"
            )

            Cholesky.replicate(name="cholesky.covmat_full_p.fixed_stat")
            outputs.get_value(
                "covariance.covmat_full_p.fixed_stat"
            ) >> inputs.get_value("cholesky.covmat_full_p.fixed_stat")

            SumMatOrDiag.replicate(name="covariance.covmat_full_p.variable_stat")
            outputs.get_value(
                "eventscount.final.concatenated.selected"
            ) >> nodes.get_value("covariance.covmat_full_p.variable_stat")
            outputs.get_value("covariance.covmat_syst.sum") >> nodes.get_value(
                "covariance.covmat_full_p.variable_stat"
            )

            Cholesky.replicate(name="cholesky.covmat_full_p.variable_stat")
            outputs.get_value(
                "covariance.covmat_full_p.variable_stat"
            ) >> inputs.get_value("cholesky.covmat_full_p.variable_stat")


            SumMatOrDiag.replicate(name="covariance.covmat_full_n")
            outputs.get_value("data.proxy") >> nodes.get_value(
                "covariance.covmat_full_n"
            )
            outputs.get_value("covariance.covmat_syst.sum") >> nodes.get_value(
                "covariance.covmat_full_n"
            )

            Cholesky.replicate(name="cholesky.covmat_full_n")
            outputs.get_value("covariance.covmat_full_n") >> inputs.get_value(
                "cholesky.covmat_full_n"
            )

            #
            # Chi-squared functions
            #

            # Chi-squared Pearson, stat (fixed stat errors)
            Chi2.replicate(name="statistic.stat.chi2p_iterative")
            outputs.get_value(
                "eventscount.final.concatenated.selected"
            ) >> inputs.get_value("statistic.stat.chi2p_iterative.theory")
            outputs.get_value("cholesky.stat.fixed") >> inputs.get_value(
                "statistic.stat.chi2p_iterative.errors"
            )
            outputs.get_value("data.proxy") >> inputs.get_value(
                "statistic.stat.chi2p_iterative.data"
            )

            # Chi-squared Neyman, stat
            Chi2.replicate(name="statistic.stat.chi2n")
            outputs.get_value(
                "eventscount.final.concatenated.selected"
            ) >> inputs.get_value("statistic.stat.chi2n.theory")
            outputs.get_value("cholesky.stat.data.fixed") >> inputs.get_value(
                "statistic.stat.chi2n.errors"
            )
            outputs.get_value("data.proxy") >> inputs.get_value(
                "statistic.stat.chi2n.data"
            )

            # Chi-squared Pearson, stat (variable stat errors)
            Chi2.replicate(name="statistic.stat.chi2p")
            outputs.get_value(
                "eventscount.final.concatenated.selected"
            ) >> inputs.get_value("statistic.stat.chi2p.theory")
            outputs.get_value("cholesky.stat.variable") >> inputs.get_value(
                "statistic.stat.chi2p.errors"
            )
            outputs.get_value("data.proxy") >> inputs.get_value(
                "statistic.stat.chi2p.data"
            )

            # Chi-squared Pearson, stat+syst, cov. matrix (fixed stat errors)
            Chi2.replicate(name="statistic.full.covmat.chi2p_iterative")
            outputs.get_value("data.proxy") >> inputs.get_value(
                "statistic.full.covmat.chi2p_iterative.data"
            )
            outputs.get_value(
                "eventscount.final.concatenated.selected"
            ) >> inputs.get_value("statistic.full.covmat.chi2p_iterative.theory")
            outputs.get_value("cholesky.covmat_full_p.fixed_stat") >> inputs.get_value(
                "statistic.full.covmat.chi2p_iterative.errors"
            )

            # Chi-squared Neyman, stat+syst, cov. matrix
            Chi2.replicate(name="statistic.full.covmat.chi2n")
            outputs.get_value("data.proxy") >> inputs.get_value(
                "statistic.full.covmat.chi2n.data"
            )
            outputs.get_value(
                "eventscount.final.concatenated.selected"
            ) >> inputs.get_value("statistic.full.covmat.chi2n.theory")
            outputs.get_value("cholesky.covmat_full_n") >> inputs.get_value(
                "statistic.full.covmat.chi2n.errors"
            )

            # Chi-squared Pearson, stat+syst, cov. matrix (variable stat errors)
            Chi2.replicate(name="statistic.full.covmat.chi2p")
            outputs.get_value("data.proxy") >> inputs.get_value(
                "statistic.full.covmat.chi2p.data"
            )
            outputs.get_value(
                "eventscount.final.concatenated.selected"
            ) >> inputs.get_value("statistic.full.covmat.chi2p.theory")
            outputs.get_value(
                "cholesky.covmat_full_p.variable_stat"
            ) >> inputs.get_value("statistic.full.covmat.chi2p.errors")

            LogProdDiag.replicate(name="statistic.log_prod_diag.full")
            outputs.get_value(
                "cholesky.covmat_full_p.variable_stat"
            ) >> inputs.get_value("statistic.log_prod_diag.full")

            # Chi-squared Pearson, stat+syst, cov. matrix (variable stat errors)
            Sum.replicate(
                outputs.get_value("statistic.full.covmat.chi2p"),
                outputs.get_value("statistic.log_prod_diag.full"),
                name="statistic.full.covmat.chi2p_unbiased",
            )

            # CNP stat error
            CNPStat.replicate(name="statistic.staterr.cnp")
            outputs.get_value("data.proxy") >> inputs.get_value(
                "statistic.staterr.cnp.data"
            )
            outputs.get_value(
                "eventscount.final.concatenated.selected"
            ) >> inputs.get_value("statistic.staterr.cnp.theory")

            # Chi-squared CNP, stat
            Chi2.replicate(name="statistic.stat.chi2cnp")
            outputs.get_value("data.proxy") >> inputs.get_value(
                "statistic.stat.chi2cnp.data"
            )
            outputs.get_value(
                "eventscount.final.concatenated.selected"
            ) >> inputs.get_value("statistic.stat.chi2cnp.theory")
            outputs.get_value("statistic.staterr.cnp") >> inputs.get_value(
                "statistic.stat.chi2cnp.errors"
            )

            # Log Poisson Ratio
            LogPoissonRatio.replicate(name="statistic.stat.chi2poisson")
            outputs.get_value("data.proxy") >> inputs.get_value(
                "statistic.stat.chi2poisson.data"
            )
            outputs.get_value(
                "eventscount.final.concatenated.selected"
            ) >> inputs.get_value("statistic.stat.chi2poisson.theory")

            # Chi-squared Pearson, stat+syst, pull (fixed stat errors)
            Sum.replicate(
                outputs.get_value("statistic.stat.chi2p_iterative"),
                outputs.get_value("statistic.nuisance.all"),
                name="statistic.full.pull.chi2p_iterative",
            )

            # Chi-squared Pearson, stat+syst, pull (variable stat errors)
            Sum.replicate(
                outputs.get_value("statistic.stat.chi2p"),
                outputs.get_value("statistic.nuisance.all"),
                name="statistic.full.pull.chi2p",
            )

            # Chi-squared CNP, stat+syst, pull
            Sum.replicate(
                outputs.get_value("statistic.stat.chi2cnp"),
                outputs.get_value("statistic.nuisance.all"),
                name="statistic.full.pull.chi2cnp",
            )

            LogProdDiag.replicate(name="statistic.log_prod_diag.stat")
            outputs.get_value(
                "cholesky.stat.variable"
            ) >> inputs.get_value("statistic.log_prod_diag.stat")

            # Chi-squared Pearson, stat, +log|Vstat| (variable stat errors)
            Sum.replicate(
                outputs.get_value("statistic.stat.chi2p"),
                outputs.get_value("statistic.log_prod_diag.stat"),
                name="statistic.stat.chi2p_unbiased",
            )

            # Chi-squared Pearson, stat+syst, pull, +log|V| (variable stat errors)
            Sum.replicate(
                outputs.get_value("statistic.stat.chi2p_unbiased"),
                outputs.get_value("statistic.nuisance.all"),
                name="statistic.full.pull.chi2p_unbiased",
            )

            # CNP covmat
            WeightedSumArgs.replicate(
                outputs.get_value("statistic.full.covmat.chi2p"),
                outputs.get_value("statistic.full.covmat.chi2n"),
                name="statistic.full.covmat.chi2cnp",
                weight=(2/3, 1/3),
            )

            # CNP stat variance
            CNPStat.replicate(name="statistic.staterr.cnp_variance", mode="variance")
            outputs.get_value("data.proxy") >> inputs.get_value(
                "statistic.staterr.cnp_variance.data"
            )
            outputs.get_value(
                "eventscount.final.concatenated.selected"
            ) >> inputs.get_value("statistic.staterr.cnp_variance.theory")

            # CNP, stat+syst, cov. matrix (linear cobination)
            SumMatOrDiag.replicate(
                    outputs.get_value("statistic.staterr.cnp_variance"),
                    outputs.get_value("covariance.covmat_syst.sum"),
                    name = "covariance.covmat_full_cnp"
                    )

            # CNP Cholesky
            Cholesky.replicate(name="cholesky.covmat_full_cnp")
            outputs.get_value(
                "covariance.covmat_full_cnp"
            ) >> inputs.get_value("cholesky.covmat_full_cnp")

            # CNP, stat+syst, cov. matrix (as in the paper)
            Chi2.replicate(name="statistic.full.covmat.chi2cnp_alt")
            outputs.get_value("data.proxy") >> inputs.get_value(
                "statistic.full.covmat.chi2cnp_alt.data"
            )
            outputs.get_value(
                "eventscount.final.concatenated.selected"
            ) >> inputs.get_value("statistic.full.covmat.chi2cnp_alt.theory")
            outputs.get_value(
                "cholesky.covmat_full_cnp"
            ) >> inputs.get_value("statistic.full.covmat.chi2cnp_alt.errors")

            # Log Poisson Ratio, stat+syst, pull
            Sum.replicate(
                outputs.get_value("statistic.stat.chi2poisson"),
                outputs.get_value("statistic.nuisance.all"),
                name="statistic.full.pull.chi2poisson",
            )
            # fmt: on

        self._setup_labels()

        # Ensure stem nodes are calculated
        self._touch()

    @staticmethod
    def _create_random_generator(seed: int) -> Generator:
        from numpy.random import MT19937, SeedSequence

        (sequence,) = SeedSequence(seed).spawn(1)
        algo = MT19937(seed=sequence.spawn(1)[0])
        return Generator(algo)

    def _touch(self):
        for output in (
            self.storage["outputs"].get_dict("eventscount.final.detector").walkvalues()
        ):
            output.touch()

    def update_frozen_nodes(self):
        for nodes in self._frozen_nodes.values():
            for node in nodes:
                node.unfreeze()
                node.touch()

    def update_covariance_matrix(self):
        self._covariance_matrix.update_matrices()

    def set_parameters(
        self,
        parameter_values: (
            Mapping[str, float | str] | Sequence[tuple[str, float | int]]
        ) = (),
        *,
        mode: Literal["value", "normvalue"] = "value",
    ):
        parameters_storage = self.storage("parameters.all")
        if isinstance(parameter_values, Mapping):
            iterable = parameter_values.items()
        else:
            iterable = parameter_values

        match mode:
            case "value":

                def setter(par, value):
                    par.push(value)
                    print(f"Push {parname}={svalue}")

            case "normvalue":

                def setter(par, value):
                    par.normvalue = value
                    print(f"Set norm {parname}={svalue}")

            case _:
                raise ValueError(mode)

        for parname, svalue in iterable:
            value = float(svalue)
            par = parameters_storage[parname]
            setter(par, value)

    def next_sample(
        self, *, mc_parameters: bool = True, mc_statistics: bool = True
    ) -> None:
        if mc_parameters:
            self.storage.get_value("nodes.mc.parameters.toymc").next_sample()
            self.storage.get_value("nodes.mc.parameters.inputs").touch()

        if mc_statistics:
            self.storage.get_value("nodes.data.pseudo.self").next_sample()

        if mc_parameters:
            self.storage.get_value("nodes.mc.parameters.toymc").reset()
            self.storage.get_value("nodes.mc.parameters.inputs").touch()

    @staticmethod
    def systematic_uncertainties_groups() -> dict[str, str]:
        return dict(_SYSTEMATIC_UNCERTAINTIES_GROUPS)

    def _setup_labels(self):
        labels = LoadYaml(relpath(__file__.replace(".py", "_labels.yaml")))

        processed_keys_set = set()
        self.storage("nodes").read_labels(labels, processed_keys_set=processed_keys_set)
        self.storage("outputs").read_labels(
            labels, processed_keys_set=processed_keys_set
        )
        self.storage("inputs").remove_connected_inputs()
        self.storage.read_paths(index=self.index)
        self.graph.build_index_dict(self.index)

        labels_mk = NestedMKDict(labels, sep=".")
        if not self._strict:
            return

        for key in processed_keys_set:
            labels_mk.delete_with_parents(key)

        if not labels_mk:
            return

        unused_keys = list(labels_mk.walkjoinedkeys())
        may_ignore = ["__common_definitions__"]
        if self.dataset == "b":
            may_ignore.extend(
                [
                    "bkg.count_fixed.muonx",
                    "bkg.count.muonx",
                    "bkg.spectrum.muonx",
                    "bkg.spectrum_shape.muonx",
                    "statistic.nuisance.parts.bkg.uncertainty_scale_by_site.muonx",
                ]
            )
        for key_may_ignore in list(may_ignore):
            cleanup = False
            for i, key_unused in reversed(tuple(enumerate(unused_keys))):
                if key_unused.startswith(key_may_ignore):
                    del unused_keys[i]
<<<<<<< HEAD
                    if key_may_ignore in may_ignore:
                        may_ignore.remove(key_may_ignore)
=======
                    cleanup = True
            if cleanup:
                may_ignore.remove(key_may_ignore)
>>>>>>> 5907b1aa

        if may_ignore:
            raise RuntimeError(
                "The following items to ignore were not used, update the model._setup_labels:\n"
                f"{may_ignore}"
            )

        if not unused_keys:
            return

        raise RuntimeError(
            f"The following label groups were not used: {', '.join(unused_keys)}"
        )

    def make_summary_table(
        self, period: Literal["total", "6AD", "8AD", "7AD"] = "total"
    ) -> DataFrame:
        match period:
            case "total":
                source_fmt = f"summary.{period}.{{name}}"
            case "6AD" | "8AD" | "7AD":
                source_fmt = f"summary.periods.{{name}}.{period}"
            case _:
                raise ValueError(period)

        column_sources = {
            # "count_ibd_candidates": "",
            "ibd_candidates": source_fmt.format(name="ibd_candidates"),
            "daq_time_day": source_fmt.format(name="livetime"),
            "daq_time_day_eff": source_fmt.format(name="efflivetime"),
            "eff": source_fmt.format(name="eff"),
            "rate_acc": source_fmt.format(name="bkg_rate.acc"),
            "rate_fastn": source_fmt.format(name="bkg_rate.fastn"),
            "rate_muonx": source_fmt.format(name="bkg_rate.muonx"),
            "rate_fastn_muonx": source_fmt.format(name="bkg_rate_fastn_muonx"),
            "rate_lihe": source_fmt.format(name="bkg_rate.lihe"),
            "rate_amc": source_fmt.format(name="bkg_rate.amc"),
            "rate_alphan": source_fmt.format(name="bkg_rate.alphan"),
            "rate_bkg_total": source_fmt.format(name="bkg_rate_total"),
            # "rate_nu": ""
        }
        if self._dataset == "b":
            del column_sources["rate_muonx"]
            del column_sources["rate_fastn_muonx"]

        rows = list(self.index["detector"])
        columns = list(column_sources)
        df = DataFrame(index=rows, columns=columns, dtype="f8")

        for key, path in column_sources.items():
            try:
                source = self.storage["outputs"].get_dict(path)
            except KeyError:
                print("error", key)
                import IPython; IPython.embed(colors='neutral') # fmt: skip
                continue
            for k, output in source.walkitems():
                data = output.data
                assert data.size == 1
                value = output.data[0]

                df.loc[k, key] = value
        df[df.isna()] = 0.0

        df["daq_time_day"] /= 60.0 * 60.0 * 24.0

        df.reset_index(inplace=True, names=["name"])
        df = df.astype(
            {
                "name": str,
                "ibd_candidates": int,
            }
        )

        return df

    def print_summary_table(self):
        df = self.make_summary_table()
        print(df.to_string())<|MERGE_RESOLUTION|>--- conflicted
+++ resolved
@@ -3587,14 +3587,11 @@
             for i, key_unused in reversed(tuple(enumerate(unused_keys))):
                 if key_unused.startswith(key_may_ignore):
                     del unused_keys[i]
-<<<<<<< HEAD
-                    if key_may_ignore in may_ignore:
-                        may_ignore.remove(key_may_ignore)
-=======
+                    # if key_may_ignore in may_ignore:
+                    #     may_ignore.remove(key_may_ignore)
                     cleanup = True
             if cleanup:
                 may_ignore.remove(key_may_ignore)
->>>>>>> 5907b1aa
 
         if may_ignore:
             raise RuntimeError(
