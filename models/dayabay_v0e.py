--- conflicted
+++ resolved
@@ -35,11 +35,7 @@
     "anue-model-edges-140",  # use more optimal antineutrino model segments starting from 140 keV
     "anue-model-edges-180",  # use more optimal antineutrino model segments starting from 180 keV
 ]
-<<<<<<< HEAD
-_future_redundant = []
-=======
 _future_redundant = ["reactor-35days", "anue-model-edges-140"]
->>>>>>> 6f98f334
 _future_included = {}
 
 # Define a dictionary of groups of nuisance parameters in a format `name: path`,
@@ -2678,13 +2674,8 @@
             # Compute a product of global normalization and per-detector efficiency
             # factor, to be used to scale the IBD spectrum.
             Product.replicate(
-<<<<<<< HEAD
-                # parameters.get_value("all.detector.global_normalization"),
-                outputs("detector.parameters_relative.efficiency_factor"),
-=======
                 parameters.get_value("all.detector.global_normalization"),
                 outputs.get_dict("detector.parameters_relative.efficiency_factor"),
->>>>>>> 6f98f334
                 name="detector.normalization",
                 replicate_outputs=index["detector"],
             )
