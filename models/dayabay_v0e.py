from __future__ import annotations

from collections.abc import Collection, Mapping, Sequence
from contextlib import suppress
from itertools import product
from os.path import relpath
from pathlib import Path
from typing import TYPE_CHECKING, Literal, get_args

from numpy import ndarray
from numpy.random import Generator
from pandas import DataFrame

from dagflow.bundles.file_reader import FileReader
from dagflow.bundles.load_array import load_array
from dagflow.bundles.load_graph import load_graph, load_graph_data
from dagflow.bundles.load_parameters import load_parameters
from dagflow.core import Graph, NodeStorage
from dagflow.tools.logger import INFO, logger
from dagflow.tools.schema import LoadYaml
from multikeydict.nestedmkdict import NestedMKDict

# pyright: reportUnusedExpression=false


if TYPE_CHECKING:
    from dagflow.core.meta_node import MetaNode

FutureType = Literal[
    "reactor-28days",  # merge reactor data, each 4 weeks
    "reactor-35days",  # merge reactor data, each 5 weeks
    "anue-spectra-sysu",  # merge reactor data, each 5 weeks
]
_future_redundant = []
_future_included = {}

# Define a dictionary of groups of nuisance parameters in a format `name: path`,
# where path denotes the location of the parameters in the storage.
_SYSTEMATIC_UNCERTAINTIES_GROUPS = {
    "oscprob": "oscprob",
    "eres": "detector.eres",
    "lsnl": "detector.lsnl_scale_a",
    "iav": "detector.iav_offdiag_scale_factor",
    "detector_relative": "detector.detector_relative",
    "energy_per_fission": "reactor.energy_per_fission",
    "nominal_thermal_power": "reactor.nominal_thermal_power",
    "snf": "reactor.snf_scale",
    "neq": "reactor.nonequilibrium_scale",
    "fission_fraction": "reactor.fission_fraction_scale",
    "bkg_rate": "bkg",
    "hm_corr": "reactor_anue.spectrum_uncertainty.corr",
    "hm_uncorr": "reactor_anue.spectrum_uncertainty.uncorr",
}


class model_dayabay_v0e:
    """The Daya Bay analysis implementation version v0e.

    Purpose:
        - copy of model v0d with removed old options

    Attributes
    ----------
    storage : NodeStorage
        nested dictionary with model elements: nodes, parameters, etc.

    graph : Graph
        graph instance

    index : dict[str, tuple[str, ...]]
        dictionary with all possible names for replicated items, e.g.
        "detector": ("AD11", "AD12", ...); reactor: ("DB1", ...); ...
        index is setup within the model

    combinations : dict[str, tuple[tuple[str, ...], ...]]
        lists of all combinations of values of 1 and more indices,
        e.g. detector, detector/period, reator/isotope, reactor/isotope/period, etc.

    spectrum_correction_mode : str, default="exponential"
        mode of how the parameters of the free spectrum model
        are treated:
            - "exponential": pᵢ=0 by default, S(Eᵢ) is
              multiplied by exp(pᵢ) the correction is always
              positive, but nonlinear
            - "linear": pᵢ=0 by default, S(Eᵢ) is multiplied by
              1+pᵢ the correction may be negative, but is always
              linear

    concatenation_mode : str, default="detector_period"
        choses the observation to be analyzed:
            - "detector_period" - concatenation of observations at
              each detector at each period
            - "detector" - concatenation of observations at each
              detector (combined for all period)

    monte_carlo_mode : str, default="asimov"
        the Monte-Carlo mode for pseudo-data:
            - "asimov" - Asimov, no fluctuations
            - "normal-stats" - normal fluctuations with statistical
              errors
            - "poisson" - Poisson fluctuations

    path_data : Path
        path to the data

    source_type : str, default="npz"
        type of the data to read ("tsv", "hdf5", "root" or "npz")

    Technical attributes
    --------------------
    _strict : bool, default=True
        strict mode. Stop execution if:
            - the model is not complete
            - any labels were not applied

    _close : bool, default=True
        if True the graph is closed and memory is allocated
        may be used to debug corrupt model

    _random_generator : Generator
        numpy random generator to be used for ToyMC

    _covariance_matrix : MetaNode
        covariance matrix, computed on this model

    _frozen_nodes : dict[str, tuple]
        storage with nodes, which are being fixed at their values and
        require manual intervention in order to be recalculated
    """

    __slots__ = (
        "storage",
        "graph",
        "index",
        "combinations",
        "path_data",
        "spectrum_correction_mode",
        "concatenation_mode",
        "monte_carlo_mode",
        "_source_type",
        "_dataset",
        "_strict",
        "_close",
        "_future",
        "_covariance_matrix",
        "_frozen_nodes",
        "_random_generator",
    )

    storage: NodeStorage
    graph: Graph
    index: dict[str, tuple[str, ...]]
    combinations: dict[str, tuple[tuple[str, ...], ...]]
    path_data: Path
    spectrum_correction_mode: Literal["linear", "exponential"]
    concatenation_mode: Literal["detector", "detector_period"]
    monte_carlo_mode: Literal["asimov", "normal-stats", "poisson"]
    _source_type: Literal["tsv", "hdf5", "root", "npz"]
    _dataset: Literal["a", "b"]  # todo: doc
    _strict: bool
    _close: bool
    _random_generator: Generator
    _future: set[FutureType]
    _covariance_matrix: MetaNode
    _frozen_nodes: dict[str, tuple]

    def __init__(
        self,
        *,
        source_type: Literal["tsv", "hdf5", "root", "npz"] = "npz",
        dataset: Literal["a", "b"] = "a",
        strict: bool = True,
        close: bool = True,
        override_indices: Mapping[str, Sequence[str]] = {},
        spectrum_correction_mode: Literal["linear", "exponential"] = "exponential",
        seed: int = 0,
        monte_carlo_mode: Literal["asimov", "normal-stats", "poisson"] = "asimov",
        concatenation_mode: Literal["detector", "detector_period"] = "detector_period",
        parameter_values: dict[str, float | str] = {},
        future: Collection[FutureType] = set(),
    ):
        """Model initialization.

        Parameters
        ----------
        seed: int
              random seed to be passed to random generator for ToyMC
        override_indices : dict[str, Sequence[str]]
                           dictionary with indices to override self.index.
                           may be used to reduce the number of detectors or reactors in the
                           model

        for the dscription of other parameters, see description of the class.
        """
        self._strict = strict
        self._close = close

        assert source_type in {"tsv", "hdf5", "root", "npz"}
        assert dataset in {"a", "b"}

        self.storage = NodeStorage()
        self.path_data = Path("data/dayabay-v0e")
        self._source_type = source_type
        self._dataset = dataset
        self.spectrum_correction_mode = spectrum_correction_mode
        self.concatenation_mode = concatenation_mode
        self.monte_carlo_mode = monte_carlo_mode
        self._random_generator = self._create_random_generator(seed)

        logger.log(INFO, f"Dataset: {self._dataset}")
        logger.log(INFO, f"Source type: {self._source_type}")
        logger.log(INFO, f"Data path: {self.path_data!s}")
        logger.log(INFO, f"Concatenation mode: {self.concatenation_mode}")
        logger.log(INFO, f"Spectrum correction mode: {self.spectrum_correction_mode}")

        self._future = set(future)
        future_variants = set(get_args(FutureType))

        unknown_features = self._future - future_variants
        if unknown_features:
            raise RuntimeError(f"Unknown future options: {','.join(unknown_features)}")

        if "all" in self._future:
            self._future = future_variants
            for ft in _future_redundant:
                with suppress(KeyError):
                    self._future.remove(ft)  # pyright: ignore [reportArgumentType]
        for ft in self._future.copy():
            if not (extra := _future_included.get(ft)):
                continue
            self._future.update(extra)  # pyright: ignore [reportArgumentType]
        if self._future:
            logger.info(f"Future options: {', '.join(self._future)}")
        self._frozen_nodes = {}

        self.combinations = {}

        override_indices = {k: tuple(v) for k, v in override_indices.items()}
        self.build(override_indices)

        if parameter_values:
            self.set_parameters(parameter_values)

    @property
    def source_type(self) -> Literal["tsv", "hdf5", "npz", "root"]:
        return self._source_type

    @property
    def dataset(self) -> Literal["a", "b"]:
        return self._dataset

    def build(self, override_indices: dict[str, tuple[str, ...]] = {}):
        """Actually build the model.

        Steps:
            - initialize indices to describe repeated components
            - read parameters
            - block by block initialize the nodes of the model and connect them
                - read the data whenever necessary

        Parameters
        ----------
        override_indices : dict[str, tuple[str, ...]]
                           dictionary with indices to override self.index.
                           may be used to reduce the number of detectors or reactors in the
                           model
        """
        #
        # Import necessary nodes and loaders
        #
        from numpy import arange, concatenate, linspace, ones

        from dagflow.bundles.load_hist import load_hist
        from dagflow.bundles.load_record import load_record_data
        from dagflow.bundles.make_y_parameters_for_x import make_y_parameters_for_x
        from dagflow.lib.arithmetic import Division, Product, ProductShiftedScaled, Sum
        from dagflow.lib.common import Array, Concatenation, Proxy, View
        from dagflow.lib.exponential import Exp
        from dagflow.lib.integration import Integrator
        from dagflow.lib.interpolation import Interpolator
        from dagflow.lib.linalg import Cholesky, VectorMatrixProduct
        from dagflow.lib.normalization import RenormalizeDiag
        from dagflow.lib.parameters import ParArrayInput
        from dagflow.lib.statistics import CovarianceMatrixGroup, LogProdDiag
        from dagflow.lib.summation import ArraySum, SumMatOrDiag
        from dagflow.tools.schema import LoadPy
        from dgf_detector import (
            AxisDistortionMatrix,
            EnergyResolution,
            Monotonize,
            Rebin,
        )
        from dgf_detector.bundles.refine_lsnl_data import refine_lsnl_data
        from dgf_reactoranueosc import (
            IBDXsecVBO1Group,
            InverseSquareLaw,
            NueSurvivalProbability,
        )
        from dgf_statistics import Chi2, CNPStat, MonteCarlo
        from models.bundles.refine_detector_data import refine_detector_data
        from models.bundles.refine_reactor_data import refine_reactor_data
        from models.bundles.sync_reactor_detector_data import sync_reactor_detector_data
        from multikeydict.tools import remap_items

        # Initialize the storage and paths
        storage = self.storage
        path_data = self.path_data

        path_parameters = path_data / "parameters"
        path_arrays = path_data / self.source_type

        # Dataset items
        dataset_path = f"dayabay_dataset_{self.dataset}"

        # Read Eν edges for the parametrization of free antineutrino spectrum model
        # Loads the python file and returns variable "edges", which should be defined
        # in the file and has type `ndarray`.
        antineutrino_model_edges = LoadPy(
            path_parameters / "reactor_antineutrino_spectrum_edges.py",
            variable="edges",
            type=ndarray,
        )

        # Provide some convenience substitutions for labels
        index_names = {
            "U235": "²³⁵U",
            "U238": "²³⁸U",
            "Pu239": "²³⁹Pu",
            "Pu241": "²⁴¹Pu",
        }
        site_arrangement = {
            "EH1": ("AD11", "AD12"),
            "EH2": ("AD21", "AD22"),
            "EH3": ("AD31", "AD32", "AD33", "AD34"),
        }

        #
        # Provide indices, names and lists of values in order to work with repeated
        # items
        #
        index = self.index = {
            # Data acquisition period
            "period": ("6AD", "8AD", "7AD"),
            # Detector names
            "detector": (
                "AD11",
                "AD12",
                "AD21",
                "AD22",
                "AD31",
                "AD32",
                "AD33",
                "AD34",
            ),
            # Source of background events:
            #     - acc: accidental coincidences
            #     - lihe: ⁹Li and ⁸He related events
            #     - fastn: fast neutrons and muon-x background
            #     - amc: ²⁴¹Am¹³C calibration source related background
            #     - alphan: ¹³C(α,n)¹⁶O background
            "bkg": ("acc", "lihe", "fastn", "amc", "alphan"),
            "bkg_stable": ("lihe", "fastn", "amc", "alphan"),  # TODO: doc
            "bkg_site_correlated": ("lihe", "fastn"),  # TODO: doc
            "bkg_not_site_correlated": ("acc", "amc", "alphan"),  # TODO: doc
            "bkg_not_correlated": ("acc", "alphan"),  # TODO: doc
            # Experimental sites
            "site": ("EH1", "EH2", "EH3"),
            # Fissile isotopes
            "isotope": ("U235", "U238", "Pu239", "Pu241"),
            # Fissile isotopes, which spectrum requires Non-Equilibrium correction to be
            # applied
            "isotope_neq": ("U235", "Pu239", "Pu241"),
            # Nuclear reactors
            "reactor": ("DB1", "DB2", "LA1", "LA2", "LA3", "LA4"),
            # Sources of antineutrinos:
            #     - "nu_main": for antineutrinos from reactor cores with no
            #                  Non-Equilibrium correction applied
            #     - "nu_neq": antineutrinos from Non-Equilibrium correction
            #     - "nu_snf": antineutrinos from Spent Nuclear Fuel
            "anue_source": ("nu_main", "nu_neq", "nu_snf"),
            # Model related antineutrino spectrum correction type:
            #     - uncorrelated
            #     - correlated
            "anue_unc": ("uncorr", "corr"),
            # Part of the Liquid scintillator non-linearity (LSNL) parametrization
            "lsnl": ("nominal", "pull0", "pull1", "pull2", "pull3"),
            # Nuisance related part of the Liquid scintillator non-linearity (LSNL)
            # parametrization
            "lsnl_nuisance": ("pull0", "pull1", "pull2", "pull3"),
            # Free antineutrino spectrum parameter names: one parameter for each edge
            # from `antineutrino_model_edges`
            "spec": tuple(
                f"spec_scale_{i:02d}" for i in range(len(antineutrino_model_edges))
            ),
        }

        if self.dataset == "a":
            index["bkg"] = index["bkg"] + ("muonx",)
            index["bkg_stable"] = index["bkg_stable"] + ("muonx",)
            index["bkg_site_correlated"] = index["bkg_site_correlated"] + ("muonx",)

        # Define isotope names in lower case
        index["isotope_lower"] = tuple(isotope.lower() for isotope in index["isotope"])

        # Optionally override (reduce) indices
        index.update(override_indices)

        # Check there are now overlaps
        index_all = (
            index["isotope"] + index["detector"] + index["reactor"] + index["period"]
        )
        set_all = set(index_all)
        if len(index_all) != len(set_all):
            raise RuntimeError("Repeated indices")

        # Collection combinations between 2 and more indices. Ensure some combinations,
        # e.g. detectors not present at certain periods, are excluded.
        # For example, combinations["reactor.detector"] contains:
        # (("DB1", "AD11"), ("DB1", "AD12"), ..., ("DB2", "AD11"), ...)
        #
        # The dictionary combinations is one of the main elements to loop over and match
        # parts of the computational graph
        inactive_detectors = ({"6AD", "AD22"}, {"6AD", "AD34"}, {"7AD", "AD11"})
        inactive_backgrounds = (
            {"6AD", "muonx"},
            {"8AD", "muonx"},
            {"AD11", "muonx"},
        )  # TODO: doc
        inactive_combinations = inactive_detectors + inactive_backgrounds
        required_combinations = tuple(index.keys()) + (
            "reactor.detector",
            "reactor.isotope",
            "reactor.isotope_neq",
            "reactor.period",
            "reactor.isotope.period",
            "reactor.isotope.detector",
            "reactor.isotope_neq.detector",
            "reactor.isotope.detector.period",
            "reactor.isotope_neq.detector.period",
            "reactor.detector.period",
            "detector.period",
            "site.period",
            "period.detector",
            "anue_unc.isotope",
            "bkg.detector",
            "bkg_stable.detector",
            "bkg.detector.period",
            "bkg.period.detector",
            "bkg_stable.detector.period",
            "bkg_site_correlated.detector.period",
            "bkg_not_site_correlated.detector.period",
            "bkg_not_correlated.detector.period",
        )
        combinations = self.combinations
        for combname in required_combinations:
            combitems = combname.split(".")
            items = []
            for it in product(*(index[item] for item in combitems)):
                if any(inact.issubset(it) for inact in inactive_combinations):
                    continue
                items.append(it)
            combinations[combname] = tuple(items)

        # Special treatment is needed for combinations of anue_source and isotope as
        # nu_neq is related to only a fraction of isotops, while nu_snf does not index
        # isotopes at all
        combinations["anue_source.reactor.isotope.detector"] = (
            tuple(
                ("nu_main",) + cmb for cmb in combinations["reactor.isotope.detector"]
            )
            + tuple(
                ("nu_neq",) + cmb
                for cmb in combinations["reactor.isotope_neq.detector"]
            )
            + tuple(("nu_snf",) + cmb for cmb in combinations["reactor.detector"])
        )

        # Start building the computational graph within a dedicated context, which
        # includes:
        # - graph - the graph instance.
        #     + All the nodes are added to the graph while graph is open.
        #     + On the exit from the context the graph closes itself, which triggers
        #       allocation of memory for the calculations.
        # - storage - nested dictionary, which is used to store all the created
        #   elements: nodes, outputs, parameters, data items, etc.
        # - filereader - manages reading the files
        #     + ensures, that the input files are opened only once
        #     + closes the files upon the exit of the context
        self.graph = Graph(close_on_exit=self._close, strict=self._strict)

        with self.graph, storage, FileReader:
            # Load all the parameters, necessary for the model. The parameters are
            # divided into three lists:
            # - constant - parameters are not expected to be modified during the
            #   analysis and thus are not passed to the minimizer.
            # - free - parameters that should be minimized and have no constraints
            # - constrained - parameters that should be minimized and have constraints.
            #   The constraints are defined by:
            #   + central values and uncertainties
            #   + central vectors and covariance matrices
            #
            # additionally the following lists are provided
            # - all - all the parameters, including fixed, free and constrained
            # - variable - free and constrained parameters
            # - normalized - a shadow definition of the constrained parameters. Each
            #   normalized parameter has value=0 when the constrained parameter is at
            #   its central value, +1, when it is offset by 1σ. The correlations,
            #   defined by the covariance matrices are properly treated. The conversion
            #   works the both ways: when normalized parameter is modified, the related
            #   constrained parameters are changed as well and vice versa. The
            #   parameters from this list are used to build the nuisance part of the χ²
            #   function.
            #
            # All the parameters are collected in the storage - a nested dictionary,
            # which can handle path-like keys, with "folders" split by periods:
            # - storage["parameters.all"] - storage with all the parameters
            # - storage["parameters", "all"] - the same storage with all the parameters
            # - storage["parameters.all.oscprob.SinSq2Theta12"] - neutrino oscillation
            #   parameter sin²2θ₁₂
            # - storage["parameters.constrained.oscprob.SinSq2Theta12"] - same neutrino
            #   oscillation parameter sin²2θ₁₂ in the list of constrained parameters.
            # - storage["parameters.normalized.oscprob.SinSq2Theta12"] - shadow
            #   (nuisance) parameter for sin²2θ₁₂.
            #
            # The constrained parameter has fields `value`, `normvalue`, `central`, and
            # `sigma`, which could be read to get the current value of the parameter,
            # normalized value, central value, and uncertainty. The assignment to the
            # fields changes the values. Additionally fields `sigma_relative` and
            # `sigma_percent` may be used to get and set the relative uncertainty.
            # ```python
            # p = storage["parameters.all.oscprob.SinSq2Theta12"]
            # print(p)        # print the description
            # print(p.value)  # print the current value
            # p.value = 0.8   # set the value to 0.8 - affects the model
            # p.central = 0.7 # set the central value to 0.7 - affects the nuisance term
            # p.normvalue = 1 # set the value to centra+1sigma
            # ```
            #
            # The non-constrained parameter lacks `central`, `sigma`, `normvalue`, etc
            # fields and is controlled only by `value`. The normalized parameter does
            # have `central` and `sigma` fields, but they are read only. The effect of
            # changing `value` field of the normalized parameter is the same as changing
            # `normvalue` field of its corresponding parameter.
            #
            # ```python
            # np = storage["parameters.normalized.oscprob.SinSq2Theta12"]
            # print(np)        # print the description
            # print(np.value)  # print the current value -> 0
            # np.value = 1     # set the value to centra+1sigma
            # np.normvalue = 1 # set the value to centra+1sigma
            # # p is also affected
            # ```
            #
            # Load oscillation parameters from 3 configuration files:
            # - Free sin²2θ₁₃ and Δm²₃₂
            # - Constrained sin²2θ₁₃ and Δm²₃₂
            # - Fixed: Neutrino Mass Ordering
            if self.dataset != "b":
                load_parameters(path="oscprob", load=path_parameters / "oscprob.yaml")
            else:
                logger.warning(
                    "Dataset B: Use PDG 2020 oscillation parameters for the cross check"
                )
                load_parameters(
                    path="oscprob",
                    load=path_parameters / "oscprob_pdg2020_dataset_b.yaml",
                )

            load_parameters(
                path="oscprob",
                load=path_parameters / "oscprob_solar.yaml",
                joint_nuisance=True,
            )
            load_parameters(
                path="oscprob", load=path_parameters / "oscprob_constants.yaml"
            )
            # The parameters are located in "parameters.oscprob" folder as defined by
            # the `path` argument.
            # The annotated table with values may be then printed for any storage as
            # ```python
            # print(storage["parameters.all.oscprob"].to_table())
            # print(storage.get_dict("parameters.all.oscprob").to_table())
            # ```
            # the second line does the same, but ensures that the object, obtained from
            # a storage is another nested dictionary, not a parameter.
            #
            # The `joint_nuisance` options instructs the loader to provide a combined
            # nuisance term for the both the parameters, rather then two of them. The
            # nuisance terms for created constrained parameters are located in
            # "outputs.statistic.nuisance.parts" and may be printed with:
            # ```python
            # print(storage["outputs.statistic.nuisance"].to_table())
            # ```
            # The outputs are typically read-only. They are affected when the parameters
            # are modified and the relevant values are calculated upon request. In this
            # case, when the table is printed.

            # Load fixed parameters for Inverse Beta Decay (IBD) cross section:
            # - particle masses and lifetimes
            # - constants for Vogel-Beacom IBD cross section
            load_parameters(path="ibd", load=path_parameters / "pdg2024.yaml")
            load_parameters(path="ibd.csc", load=path_parameters / "ibd_constants.yaml")

            # Load the conversion constants from metric to natural units:
            # - reactor thermal power
            # - the argument of oscillation proabability
            # `scipy.constants` are used to provide the numbers.
            # There are no constants, except maybe 1, 1/3 and π, defined within the
            # code. All the numbers are read based on the configuration files.
            load_parameters(
                path="conversion", load=path_parameters / "conversion_thermal_power.py"
            )
            load_parameters(
                path="conversion",
                load=path_parameters / "conversion_oscprob_argument.py",
            )

            # Load reactor-detector baselines
            load_parameters(load=path_parameters / "baselines.yaml")

            # IBD and detector normalization parameters:
            # - free global IBD normalization factor
            # - fixed detector efficiency (variation is managed by uncorrelated
            #   "detector_relative.efficiency_factor")
            # - fixed correction to the number of protons in each detector
            load_parameters(
                path="detector", load=path_parameters / "detector_normalization.yaml"
            )
            load_parameters(
                path="detector", load=path_parameters / "detector_efficiency.yaml"
            )
            if self.dataset != "b":
                load_parameters(
                    path="detector",
                    load=path_parameters / "detector_nprotons_nominal.yaml",
                )
            else:
                logger.warning("Dataset B: use modified number of nominal protons")
                load_parameters(
                    path="detector",
                    load=path_parameters / "detector_nprotons_nominal_dataset_b.yaml",
                )
            load_parameters(
                path="detector",
                load=path_parameters / "detector_nprotons_correction.yaml",
            )

            # Detector energy scale parameters:
            # - constrained correlated between detectors energy resolution parameters
            # - constrained correlated between detectors Liquid Scnitillator
            #   Non-Linearity (LSNL) parameters
            # - constrained uncorrelated between detectors energy distortion related to
            #   Inner Acrylic Vessel
            load_parameters(
                path="detector", load=path_parameters / "detector_eres.yaml"
            )
            load_parameters(
                path="detector",
                load=path_parameters / "detector_lsnl.yaml",
                replicate=index["lsnl_nuisance"],
            )
            load_parameters(
                path="detector",
                load=path_parameters / "detector_iav_offdiag_scale.yaml",
                replicate=index["detector"],
            )
            # Here we use `replicate` argument and pass a list of values. The parameters
            # are replicated for each index value. So 4 parameters for LSNL are created
            # and 8 parameters of IAV are created. The index values are used to
            # construct the path to parameter. See:
            # ```python
            # print(storage["outputs.statistic.nuisance.parts"].to_table())
            # ```
            # which contains parameters "AD11", "AD12", etc.

            # Relative uncorrelated between detectors parameters:
            # - relative efficiency factor (constrained)
            # - relative energy scale factor (constrained)
            # the parameters of each detector are correlated between each other.
            load_parameters(
                path="detector",
                load=path_parameters / "detector_relative.yaml",
                replicate=index["detector"],
                keys_order=(
                    ("pargroup", "par", "detector"),
                    ("pargroup", "detector", "par"),
                ),
            )
            # By default extra index is appended at the end of the key (path). A
            # `keys_order` argument is used to change the order of the keys from
            # group.par.detector to group.detector.par so it is easier to access both
            # the parameters of a single detector.

            # Load reactor related parameters:
            # - constrained nominal thermal power
            # - constrained mean energy release per fission
            # - constrained Non-EQuilibrium (NEQ) correction scale
            # - cosntrained Spent Nuclear Fuel (SNF) scale
            # - fixed values of the fission fractions for the SNF calculation
            load_parameters(
                path="reactor",
                load=path_parameters / "reactor_thermal_power_nominal.yaml",
                replicate=index["reactor"],
            )
            load_parameters(
                path="reactor", load=path_parameters / "reactor_energy_per_fission.yaml"
            )
            load_parameters(
                path="reactor",
                load=path_parameters / "reactor_snf.yaml",
                replicate=index["reactor"],
            )
            load_parameters(
                path="reactor",
                load=path_parameters / "reactor_nonequilibrium_correction.yaml",
                replicate=combinations["reactor.isotope_neq"],
            )
            load_parameters(
                path="reactor",
                load=path_parameters / "reactor_snf_fission_fractions.yaml",
            )
            # The nominal thermal power is replicated for each reactor, making its
            # uncertainty uncorrelated. Energy per fission (and fission fraction) has
            # distinct value (and uncertainties) for each isotope, therefore the
            # configuration files have an entry for each index and `replicate` argument
            # is not required. SNF and NEQ corrections are made uncorrelated between the
            # reactors. As only fraction of isotopes are affected by NEQ a dedicated
            # index `isotope_neq` is used for it.

            # Read the constrained and correlated fission fractions. The fission
            # fractions are partially correlated within each reactor. Therefore the
            # configuration file provides the uncertainties and correlations for
            # isotopes. The parameters are then replicated for each reactor and the
            # index is modified to have `isotope` as the innermost part.
            load_parameters(
                path="reactor",
                load=path_parameters / "reactor_fission_fraction_scale.yaml",
                replicate=index["reactor"],
                keys_order=(
                    ("par", "isotope", "reactor"),
                    ("par", "reactor", "isotope"),
                ),
            )

            # Finally the constrained background rates are loaded. They include the
            # rates and uncertainties for 5 sources of background events for 6-8
            # detectors during 3 periods of data taking.
            load_parameters(
                path="bkg.rate_scale",
                load=path_parameters / "bkg_rate_scale_acc.yaml",
                replicate=combinations["period.detector"],
            )
            load_parameters(
                path="bkg.rate",
                load=path_parameters
                / f"bkg_rates_uncorrelated_dataset_{self.dataset}.yaml",
            )
            load_parameters(
                path="bkg.rate",
                load=path_parameters
                / f"bkg_rates_correlated_dataset_{self.dataset}.yaml",
                sigma_visible=True,
            )
            load_parameters(
                path="bkg.uncertainty_scale",
                load=path_parameters / "bkg_rate_uncertainty_scale_amc.yaml",
            )
            load_parameters(
                path="bkg.uncertainty_scale_by_site",
                load=path_parameters
                / f"bkg_rate_uncertainty_scale_site_dataset_{self.dataset}.yaml",
                replicate=combinations["site.period"],
                ignore_keys=inactive_backgrounds,
            )

            # Additionally a few constants are provided.
            # A constant to convert seconds to days for the backgrounds estimation
            load_parameters(
                format="value",
                state="fixed",
                parameters={
                    "conversion": {
                        "seconds_in_day": (60 * 60 * 24),
                        "seconds_in_day_inverse": 1 / (60 * 60 * 24),
                    }
                },
                labels={
                    "conversion": {
                        "seconds_in_day": "Number of seconds in a day",
                        "seconds_in_day_inverse": "Fraction of a day in a second",
                    }
                },
            )

            # 1/3 and 2/3 needed to construct Combined Neyman-Pearson χ²
            load_parameters(
                format="value",
                state="fixed",
                parameters={
                    "stats": {
                        "pearson": 2 / 3,
                        "neyman": 1 / 3,
                    }
                },
                labels={
                    "stats": {
                        "pearson": "Coefficient for Pearson's part of CNP χ²",
                        "neyman": "Coefficient for Neyman's part of CNP χ²",
                    }
                },
            )

            # Provide a few variable for handy read/write access of the model objects,
            # including:
            # - `nodes` - nested dictionary with nodes. Node is an instantiated function
            #   and is a main building block of the model. Nodes have inputs (function
            #   arguments) and outputs (return values). The model is built by connecting
            #   the outputs of the nodes to inputs of the following nodes.
            # - `inputs` - storage for not yet connected inputs. The inputs are removed
            #   from the storage after connection and the storage is expected to be
            #   empty by the end of the model construction
            # - `outputs` - the return values of the functions used in the model. A
            #   single output contains a single numpy array. **All** the final and
            #   intermediate data may be accessed via outputs. Note: the function
            #   evaluation is triggered by reading the output.
            # - `data` - storage with raw (input) data arrays. It is used as an
            #   intermediate storage, populated with `load_graph_data` and
            #   `load_record_data` methods.
            # - `parameters` - already populated storage with parameters.
            nodes = storage.child("nodes")
            inputs = storage.child("inputs")
            outputs = storage.child("outputs")
            data = storage.child("data")
            parameters = storage("parameters")
            parameters_nuisance_normalized = storage("parameters.normalized")

            # In this section the actual parts of the calculation are created as nodes.
            # First of all the binning is defined for the histograms.
            # - internal binning for the integration: 240 bins of 50 keV from 0 to 241.
            # - final binning for the statistical analysis: 20 keV from 1.2 MeV to 2 MeV
            #   with two wide bins below from 0.7 MeV and above up to 12 MeV.
            # - cosθ (positron angle) edges [-1,1] are defined explicitly for the
            #   integration of the Inverse Beta Decay (IBD) cross section.
            in_edges_fine = linspace(0, 12, 241)
            in_edges_final = concatenate(([0.7], arange(1.2, 8.01, 0.20), [12.0]))
            in_edges_final = concatenate(([0.7], arange(1.3, 7.41, 0.25), [12.0]))
            in_edges_costheta = [-1, 1]

            # Instantiate the storage nodes for bin edges. In what follows all the
            # nodes, outputs and inputs are automatically added to the relevant storage
            # locations. This is done via usage of the `Node.replicate()` class method.
            # The method is also responsible for creating indexed copies of the classes,
            # hence the name.
            edges_costheta, _ = Array.replicate(
                name="edges.costheta", array=in_edges_costheta
            )
            edges_energy_common, _ = Array.replicate(
                name="edges.energy_common", array=in_edges_fine
            )
            edges_energy_final, _ = Array.replicate(
                name="edges.energy_final", array=in_edges_final
            )
            # For example the final energy node is stored as "nodes.edges.energy_final".
            # The output may be accessed via the node itself, of via the storage of
            # outputs as "outputs.edges.energy_final".
            # ```python
            # node = storage["nodes.edges.energy_final"] # Obtain the node from the
            #                                            # storage
            # output = storage["outputs.edges.energy_final"] # Obtain the outputs from
            #                                                # the storage
            # output = node.outputs["array"] # Obtain the outputs from the node by name
            # output = node.outputs[0] # Obtain the outputs from the node by position
            # print(output.data) # Get the data
            # ```
            # The access to the `output.data` triggers calculation recursively and
            # returns numpy array afterwards. The returned array is read only so the
            # user has no way to overwrite internal data accidentally.

            # For the fine binning we provide a few views, each of which is associated
            # to a distinct energy in the energy conversion process:
            # - Enu - neutrino energy.
            # - Edep - deposited energy of a positron..
            # - Escint - energy, converted to the scintillation.
            # - Evis - visible energy: scintillation energy after non-linearity
            #   correction.
            # - Erec - reconstructed energy: after smearing.
            View.replicate(name="edges.energy_enu", output=edges_energy_common)
            edges_energy_edep, _ = View.replicate(
                name="edges.energy_edep", output=edges_energy_common
            )
            edges_energy_escint, _ = View.replicate(
                name="edges.energy_escint", output=edges_energy_common
            )
            edges_energy_evis, _ = View.replicate(
                name="edges.energy_evis", output=edges_energy_common
            )
            edges_energy_erec, _ = View.replicate(
                name="edges.energy_erec", output=edges_energy_common
            )
            # While all these nodes refer to the same array, they will have different
            # labels, which is needed for making proper plots.

            # Finally, create a node with segment edges for modelling the reactor
            # electron antineutrino spectra.
            Array.replicate(
                name="reactor_anue.spectrum_free_correction.spec_model_edges",
                array=antineutrino_model_edges,
            )

            # Initialize the integration nodes. The product of reactor electron
            # antineutrino spectrum, IBD cross section and electron antineutrino
            # survival probability is integrated in each bin by a two-fold integral over
            # deposited energy and positron angle. The precision of integration is
            # defined beforehand for each Edep bin and independently for each cosθ bin.
            # As soon as integration precision and bin edges are defined all the values
            # of Edep and cosθ we need to compute the target functions on are defined as
            # well.
            #
            # Initialize the orders of integration (Gauss-Legendre quadratures) for Edep
            # and cosθ. The `Array.from_value` method is used to initialize an array
            # from a single number. The definition of bin edges is used in order to
            # specify the shape. `store=True` is set so the created nodes are added to
            # the storage.
            # In partucular using order 5 for Edep and 3 for cosθ means 15=5×3 points
            # will be used to integrate each 2d bin.
            Array.from_value(
                "kinematics.integration.orders_edep",
                5,
                edges=edges_energy_edep,
                store=True,
            )
            Array.from_value(
                "kinematics.integration.orders_costheta",
                3,
                edges=edges_costheta,
                store=True,
            )

            # Instantiate integration nodes. The integration consist of a single
            # sampling node, which based on bin edges and integration orders provides
            # samples (meshes) of points to compute the integrable function on. In the
            # case of 2d integrtion each mesh is 2d array, similar to one, produced by
            # numpy.meshgred function. A dedicated integrator node, which does the
            # actual integration, is created for each integrable function. In the
            # Daya Bay case the integrator part is replicated: an instance created for
            # each combination of "anue_source.reactor.isotope.detector" indices. Note,
            # that NEQ part (anue_source) has no contribution from ²³⁸U and SNF part has
            # not isotope index at all. In particular 384 integration nodes are created.
            Integrator.replicate(
                "gl2d",
                path="kinematics",
                names={
                    "sampler": "sampler",
                    "integrator": "integral",
                    "mesh_x": "sampler.mesh_edep",
                    "mesh_y": "sampler.mesh_costheta",
                    "orders_x": "sampler.orders_edep",
                    "orders_y": "sampler.orders_costheta",
                },
                replicate_outputs=combinations["anue_source.reactor.isotope.detector"],
            )
            # Pass the integration orders to the sampler inputs. The operator `>>` is
            # used to make a connection `input >> output` or batch connection
            # `input(s) >> outputs`. The operator connects all the objects on the left
            # side to all the corresponding objects on the right side. Missing pairs
            # will cause an exception.
            outputs.get_value("kinematics.integration.orders_edep") >> inputs.get_value(
                "kinematics.sampler.orders_edep"
            )
            outputs.get_value(
                "kinematics.integration.orders_costheta"
            ) >> inputs.get_value("kinematics.sampler.orders_costheta")
            # Regular way of accessing dictionaries via `[]` operator may be used. Here
            # we use `storage.get_value(key)` function to ensure the value is an object,
            # but not a nested dictionary. Similarly `storage.get_dict(key)` may be used
            # to ensure the value is a nested dictionary.
            #
            # There are a few ways to find and access the created inputs and outputs.
            # 1. get a node as `Node.replicate()` return value.
            #   - access node's inputs and outputs.
            # 2. get a node from node storage.
            #   - access node's inputs and outputs.
            # 3. access inputs and outputs via the storage.
            #
            # If replicate creates a single (main) node, as Integrator does, it is
            # returned as a first return value. Then print may be used to print
            # available inputs and outputs.
            # ```python
            # integrator, integrator_storage = Integrator.replicate(...)
            # orders_x >> integrator.inputs["orders_x"] # connect orders X to sampler's
            #                                           # input
            # integrator.outputs["x"] >> function_input # connect mesh X to function's
            #                                           # input
            # ```
            # Alternatively, the inputs may be accessed from the storage, as it is done
            # above. The list of created inputs and outputs may be found by passing
            # `verbose=True` flat to the replicate function as
            # `Node.replicate(verbose=True)`. The second return value of the function is
            # always a created storage with all the inputs and outputs, which can be
            # printed to the terminal:
            # ```python
            # integrator, integrator_storage = Integrator.replicate(...)
            # integrator_storage.print() # print local storage
            # storage.print() # print global storage
            # integrator_storage["inputs"].print() # print inputs from a local storage
            # ```
            # The local storage is always merged to the common (context) storage. It is
            # ensured that there is no overlap in the keys.

            # As of now we know all the Edep and cosθ points to compute the target
            # functions on. The next step is to initialize the functions themselves,
            # which include: Inverse Beta Decay cross section (IBD), electron
            # antineutrino survival probability and antineutrino spectrum.

            # Here we create an instance of Inverse Beta Decay cross section, which also
            # includes conversion from deposited energy Edep to neutrino energy Enu and
            # corresponding dEnu/dEdep jacobian. The IBD nodes may operate with either
            # positron energy Ee as input, or deposited energy Edep=Ee+m(e) as input,
            # which is specified via an argument.
            ibd, _ = IBDXsecVBO1Group.replicate(
                path="kinematics.ibd", input_energy="edep"
            )
            # IBD cross section depends on a set of parameters, including neutron
            # liftime, proton and neutron masses, vector coupling constant, etc. The
            # values of these parameters were previously loaded and are located in the
            # 'parameters.constant.ibd' namespace. The IBD node(s) have an input for
            # each parameter. In order to connect the parameters the `<<` operator is
            # used as `node << parameters_storage`. It will loop over all the inputs of
            # the node and find parameters of the same name in the right hand side
            # namespace. Missing parameters are skipped, extra parameters are ignored.
            ibd << storage("parameters.constant.ibd")
            ibd << storage("parameters.constant.ibd.csc")
            # Connect the integration meshes for Edep and cosθ to the inputs of the
            # IBD node.
            outputs.get_value("kinematics.sampler.mesh_edep") >> ibd.inputs["edep"]
            (
                outputs.get_value("kinematics.sampler.mesh_costheta")
                >> ibd.inputs["costheta"]
            )
            # There is an output, which yields neutrino energy Enu (mesh), corresponding
            # to the Edep, cosθ meshes. As it will be used quite often, let us save it
            # to a variable.
            kinematic_integrator_enu = ibd.outputs["enu"]

            # Initialize survival probability for reactor electron antineutrinos. As it
            # is affected by the distance, we replicate it for each combination of
            # "reactor.detector" indices of count of 48. It is defined for energies in
            # MeV, while the unit for distance may be choosen between "m" and "km".
            NueSurvivalProbability.replicate(
                name="oscprob",
                distance_unit="m",
                replicate_outputs=combinations["reactor.detector"],
                surprobArgConversion=True,
            )
            # If created in the verbose mode one can see, that the following items are
            # created:
            # - nodes.oscprob.DB1.AD11
            # - nodes.oscprob.DB1.AD12
            # - ...
            # - inputs.oscprob.enu.DB1.AD11
            # - inputs.oscprob.enu.DB1.AD12
            # - ...
            # - inputs.oscprob.L.DB1.AD11
            # - inputs.oscprob.L.DB1.AD12
            # - ...
            # - inputs.oscprob.surprobArgConversion.DB1.AD11
            # - inputs.oscprob.surprobArgConversion.DB1.AD12
            # - ...
            # - outputs.oscprob.DB1.AD11
            # - outputs.oscprob.DB1.AD12
            # - ...
            # On one hand each node with its inputs and outputs may be accessed via
            # "nodes.oscprob.<reactor>.<detector>" address. On the other hand all the
            # inputs, corresponding to the baselines and input energyies may be accessed
            # via "inputs.oscprob.L" and "inputs.oscprob.enu" respectively. It is then
            # under user control whether he wants to provide similar or different data
            # for them.
            # Connect the same mesh of neutrino energy to all the 48 inputs:
            kinematic_integrator_enu >> inputs.get_dict("oscprob.enu")
            # Connect the corresponding baselines:
            parameters.get_dict("constant.baseline") >> inputs.get_dict("oscprob.L")
            # The matching is done based on the index with order being ignored. Thus
            # baselines stored as "DB1.AD11" or "AD11.DB1" both may be connected to the
            # input "DB1.AD11". Moreover, if the left part has fewer indices, the
            # connection will be broadcasted, e.g. "DB1" on the left will be connected
            # to all the indices on the right, containing "DB1".
            #
            # Provide a conversion constant to convert the argument of sin²(...Δm²L/E)
            # from chosen units to natural ones.
            parameters.get_value(
                "all.conversion.oscprobArgConversion"
            ) >> inputs.get_dict("oscprob.surprobArgConversion")
            # Also connect free, constrained and constant oscillation parameters to each
            # instance of the oscillation probability.
            nodes.get_dict("oscprob") << parameters.get_dict("free.oscprob")
            nodes.get_dict("oscprob") << parameters.get_dict("constrained.oscprob")
            nodes.get_dict("oscprob") << parameters.get_dict("constant.oscprob")

            # The third component is the antineutrino spectrum as dN/dE per fission. We
            # start from loading the reference antineutrino spectrum (Huber-Mueller)
            # from input files. There are four spectra for four active isotopes. The
            # loading is done with the command `load_graph`, which supports hdf5, npz,
            # root, tsv (files or folder) or compressed tsv.bz2. The command will read
            # items with names "U235", "U238", "Pu239" and "Pu241" (from
            # index["isotope"]) as follows:
            # - hdf5: open with filename, request (X,Y) dataset by name.
            # - npz: open with filename, get (X,Y)  array from a dictionary by name.
            # - root: open with filename, get TH1D object by name. Build graph by taking
            #         **left edges** of the bins and their heights. `uproot` is used to
            #         load ROOT files by default. If `$ROOTSYS` is defined, then ROOT is
            #         used directly.
            # - tsv: different arrays are kept in distinct files. Therefore for the tsv
            #        some logic is implemented to find the files. Given 'filename.tsv'
            #        and 'key', the following files are checked:
            #        + filename.tsv/key.tsv
            #        + filename.tsv/filename_key.tsv
            #        + filename_key.tsv
            #        + filename.tsv/key.tsv.bz2
            #        + filename.tsv/filename_key.tsv.bz2
            #        + filename_key.tsv.bz2
            #        The graph is expected to be written in 2 columns: X, Y.
            # A complementary method `load_graph_data` with same signature loads the
            # data, but keeps it as numpy arrays in the storage and does not create
            # nodes, so the user can modify the data before feeding it into the graph.
            #
            # The appropriate loader is chosen based on extension. The objects are
            # loaded and stored in the "reactor_anue.neutrino_per_fission_per_MeV_input"
            # location. As `merge_x` flag is specified, only on X array is stored with
            # no index. A dedicated check is performed to ensure the graphs have
            # consistent X axes.
            # Note, that each Y node (called spec) will have an reference to the X node,
            # so it could be used when plotting.
            if "anue-spectra-sysu" not in self._future:
                load_graph(
                    name="reactor_anue.neutrino_per_fission_per_MeV_input",
                    filenames=path_arrays
                    / f"reactor_anue_spectrum_interp_scaled_approx_50keV.{self.source_type}",
                    x="enu",
                    y="spec",
                    merge_x=True,
                    replicate_outputs=index["isotope"],
                )
            elif "anue-spectra-sysu" in self._future:
                logger.warning("Future: use SYSU antineutrino spectra")
                load_graph(
                    name="reactor_anue.neutrino_per_fission_per_MeV_input",
                    filenames=path_arrays
                    / f"reactor_anue_spectrum_sysu.{self.source_type}",
                    x="enu",
                    y="spec",
                    merge_x=True,
                    replicate_outputs=index["isotope"],
                )

            # The input antineutrino spectra have step of 50 keV. They now should be
            # interpolated to the integration mesh. Similarly to integration nodes,
            # interpolation is implemented in two steps by two nodes: `indexer` node
            # identifies the indexes of segments, which should be used to interpolate
            # each mesh point. The `interpolator` does the actual interpolation, using
            # the input coarse data and indices from indexer. We instruct interpolator
            # to create a distinct node for each isotope by setting `replicate_outputs`
            # argument. We use exponential interpolation (`method="exp"`) and provide
            # names for the nodes and outputs. By default interpolator does
            # extrapolation in both directions outside of the domain.
            Interpolator.replicate(
                method="exp",
                names={
                    "indexer": "reactor_anue.spec_indexer",
                    "interpolator": "reactor_anue.neutrino_per_fission_per_MeV_nominal",
                },
                replicate_outputs=index["isotope"],
            )
            # Connect the common neutrino energy mesh as coarse input of the
            # interpolator.
            outputs.get_value(
                "reactor_anue.neutrino_per_fission_per_MeV_input.enu"
            ) >> inputs.get_value(
                "reactor_anue.neutrino_per_fission_per_MeV_nominal.xcoarse"
            )
            # Connect the input antineutrino spectra as coarse Y inputs of the
            # interpolator. This is performed for each of the 4 isotopes.
            outputs.get_dict(
                "reactor_anue.neutrino_per_fission_per_MeV_input.spec"
            ) >> inputs.get_dict(
                "reactor_anue.neutrino_per_fission_per_MeV_nominal.ycoarse"
            )
            # The interpolators are using the same target mesh for all the same target
            # mesh. Use the neutrino energy mesh provided by interpolator as an input to
            # fine X of the interpolation.
            kinematic_integrator_enu >> inputs.get_value(
                "reactor_anue.neutrino_per_fission_per_MeV_nominal.xfine"
            )

            # The antineutrino spectrum in this analysis is a subject of five
            # independent corrections:
            # 1. Non-EQuilibrium correction (NEQ). A dedicated correction to ILL (Huber)
            #    antineutrino spectra from ²³⁵U, ²³⁹Pu, ²⁴¹Pu. Note: that ²³⁸U as no NEQ
            #    applied. In order to handle this an alternative index `isotope_neq` is
            #    used.
            # 2. Spent Nuclear Fuel (SNF) correction to account for the existence of
            #    antineutrino flux from spent nuclear fuel.
            # 3. Average antineutrino spectrum correction — not constrained correction
            #    to the shape of average reactor antineutrino spectrum. Having its
            #    parameters free during the fit effectively implements the relative
            #    Far-to-Near measurement. The correction curve is single and is applied
            #    to all the isotopes (correlated between the isotopes).
            # 4. Input antineutrino spectrum (Huber-Mueller) related:
            #    a. constrained spectrum shape correction due to
            #       model uncertainties. Uncorrelated between energy intervals and
            #       uncorrelated between isotopes.
            #    b. constrained spectrum shape correction due to model uncertainties.
            #       Correlated between energy intervals and correlated between isotopes.
            #
            # For convenience reasons let us introduce two constants to enable/disable
            # SNF and NEQ contributions. The `load_parameters()` method is used. The
            # syntax is similar to the one in yaml files.
            load_parameters(
                format="value",
                state="fixed",
                parameters={
                    "reactor": {
                        "snf_factor": 1.0,
                        "neq_factor": 1.0,
                    }
                },
                labels={
                    "reactor": {
                        "snf_factor": "Common Spent Nuclear Fuel (SNF) factor",
                        "neq_factor": "Common Non-Equilibrium (NEQ) factor",
                    }
                },
            )

            # Similarly to the case of electron antineutrino spectrum load the
            # corresponding NEQ (1.) corrections to 3 out of 4 isotopes. The correction
            # C should be applied to spectrum as follows: S'(Eν)=S(Eν)(1+C(Eν))
            load_graph(
                name="reactor_nonequilibrium_anue.correction_input",
                x="enu",
                y="nonequilibrium_correction",
                merge_x=True,
                filenames=path_arrays / f"nonequilibrium_correction.{self.source_type}",
                replicate_outputs=index["isotope_neq"],
            )

            # Create interpolators for NEQ correction. Use linear interpolation
            # (`method="linear"`). The regions outside the domains will be filled with a
            # constant (0 by default).
            Interpolator.replicate(
                method="linear",
                names={
                    "indexer": "reactor_nonequilibrium_anue.correction_indexer",
                    "interpolator": "reactor_nonequilibrium_anue.correction_interpolated",
                },
                replicate_outputs=index["isotope_neq"],
                underflow="constant",
                overflow="constant",
            )
            # Similarly to the case of antineutrino spectrum connect coarse X, a few
            # coarse Y and target mesh to the interpolator nodes.
            outputs.get_value(
                "reactor_nonequilibrium_anue.correction_input.enu"
            ) >> inputs.get_value(
                "reactor_nonequilibrium_anue.correction_interpolated.xcoarse"
            )
            outputs.get_dict(
                "reactor_nonequilibrium_anue.correction_input.nonequilibrium_correction"
            ) >> inputs.get_dict(
                "reactor_nonequilibrium_anue.correction_interpolated.ycoarse"
            )
            kinematic_integrator_enu >> inputs.get_value(
                "reactor_nonequilibrium_anue.correction_interpolated.xfine"
            )

            # Now load the SNF (2.) correction. The SNF correction is different from NEQ
            # in a sense that it is computed for each reactor, not isotope. Thus we will
            # use reactor index for it. Aside from index the loading and interpolation
            # procedure is similar to that of NEQ correction.
            load_graph(
                name="snf_anue.correction_input",
                x="enu",
                y="snf_correction",
                merge_x=True,
                filenames=path_arrays / f"snf_correction.{self.source_type}",
                replicate_outputs=index["reactor"],
            )
            Interpolator.replicate(
                method="linear",
                names={
                    "indexer": "snf_anue.correction_indexer",
                    "interpolator": "snf_anue.correction_interpolated",
                },
                replicate_outputs=index["reactor"],
                underflow="constant",
                overflow="constant",
            )
            outputs.get_value("snf_anue.correction_input.enu") >> inputs.get_value(
                "snf_anue.correction_interpolated.xcoarse"
            )
            outputs.get_dict(
                "snf_anue.correction_input.snf_correction"
            ) >> inputs.get_dict("snf_anue.correction_interpolated.ycoarse")
            kinematic_integrator_enu >> inputs.get_value(
                "snf_anue.correction_interpolated.xfine"
            )

            # Finally create the parametrization of the correction to the shape of
            # average reactor electron antineutrino spectrum (3.). The `spec_scale`
            # correction is defined on a user defined segments `spec_model_edges`. The
            # values of the correction scale Fᵢ are 0 by default at each edge. There exit
            # two options of operation:
            # - exponential: Sᵢ=exp(F₁) are used for each edge. The result is always
            #                positive, although non-linear.
            # - linear: Sᵢ=1+Fᵢ is used. The behavior is always linear, but this approach
            #           may yield negative results.
            # The parameters Fᵢ are free parameters of the fit. The behavior of the
            # correction Sᵢ is interpolated exponentially within the segments ensuring
            # the overall correction is continuous for the whole spectrum.
            #
            # To initialize the correction we use a convenience function
            # `make_y_parameters_for_x`, which is using `load_parameters()` to create
            # 'parameters.free.neutrino_per_fission_factor.spec_scale_00` and other
            # parameters with proper labels.
            # An option `hide_nodes` is used to ensure the nodes are not shown on the
            # graph to keep it less busy. It does not affect the computation mechanism.
            # Note: in order to create the parameters, it will access the edges.
            # Therefore the node with edges should be closed. This is typically the case
            # for the Array nodes, which already have data, but may be not the case for
            # other nodes.
            make_y_parameters_for_x(
                outputs.get_value(
                    "reactor_anue.spectrum_free_correction.spec_model_edges"
                ),
                namefmt="spec_scale_{:02d}",
                format="value",
                state="variable",
                key="neutrino_per_fission_factor",
                values=0.0,
                labels="Edge {i:02d} ({value:.2f} MeV) reactor antineutrino spectrum correction"
                + (
                    " (exp)"
                    if self.spectrum_correction_mode == "exponential"
                    else " (linear)"
                ),
                hide_nodes=True,
            )

            # The created parameters are now available to be used for the minimizer, but
            # in order to use them conveniently they should be kept as an array.
            # Concatenation node is used to organize an array. The result of
            # concatenation will be updated lazily as the minimizer modifies the
            # parameters.
            Concatenation.replicate(
                parameters.get_dict("all.neutrino_per_fission_factor"),
                name="reactor_anue.spectrum_free_correction.input",
            )
            # For convenience purposes let us assign `spec_model_edges` as X axis for
            # the array of parameters.
            outputs.get_value(
                "reactor_anue.spectrum_free_correction.input"
            ).dd.axes_meshes = (
                outputs.get_value(
                    "reactor_anue.spectrum_free_correction.spec_model_edges"
                ),
            )

            # Depending on chosen method, convert the parameters to the correction
            # on a scale.
            if self.spectrum_correction_mode == "exponential":
                # Exponentiate the array of values. No `>>` is used as the array is
                # passed as an argument and the connection is done internally.
                Exp.replicate(
                    outputs.get_value("reactor_anue.spectrum_free_correction.input"),
                    name="reactor_anue.spectrum_free_correction.correction",
                )
            else:
                # Istead of exponent use linear `1+x` approach. First, ceate an array
                # with [1].
                Array.from_value(
                    "reactor_anue.spectrum_free_correction.unity",
                    1.0,
                    dtype="d",
                    mark="1",
                    label="Array of 1 element =1",
                    shape=1,
                    store=True,
                )
                # Calculate the sum of [1] and array of spectral parameters. The
                # broadcasting is done similarly to numpy, i.e. the result of the
                # operation has the shape of the spectral parameters and 1 is added to
                # each element.
                Sum.replicate(
                    outputs.get_value("reactor_anue.spectrum_free_correction.unity"),
                    outputs.get_value("reactor_anue.spectrum_free_correction.input"),
                    name="reactor_anue.spectrum_free_correction.correction",
                )
                # For convenience purposes assign `spec_model_edges` as X axis for the
                # array of scale factors.
                outputs.get_value(
                    "reactor_anue.spectrum_free_correction.correction"
                ).dd.axes_meshes = (
                    outputs.get_value(
                        "reactor_anue.spectrum_free_correction.spec_model_edges"
                    ),
                )

            # Interpolate the spectral correction exponentially. The extrapolation will
            # be applied to the points outside of the domain. The description of the
            # interpolation procedure is given above
            Interpolator.replicate(
                method="exp",
                names={
                    "indexer": "reactor_anue.spectrum_free_correction.indexer",
                    "interpolator": "reactor_anue.spectrum_free_correction.interpolated",
                },
            )
            outputs.get_value(
                "reactor_anue.spectrum_free_correction.spec_model_edges"
            ) >> inputs.get_value(
                "reactor_anue.spectrum_free_correction.interpolated.xcoarse"
            )
            outputs.get_value(
                "reactor_anue.spectrum_free_correction.correction"
            ) >> inputs.get_value(
                "reactor_anue.spectrum_free_correction.interpolated.ycoarse"
            )
            kinematic_integrator_enu >> inputs.get_value(
                "reactor_anue.spectrum_free_correction.interpolated.xfine"
            )

            # Load the uncertainties, related to Huber+Mueller antineutrino spectrum
            # shape. The uncertainties are individual for each of the isotopes. There
            # are two parts:
            #   - uncorrelated between isotopes and energy intervals. Will add an extra
            #     parameter for each energy interval for each isotope (4a).
            #   - correlated between isotopes and energy intervals. Controlled by a
            #     single parameter (4b).
            # Note, that on average the antineutrino spectrum shape is free and
            # controlled by antineutrino spectrum correction, which will be the dominant
            # one, but is applied to all the isotopes. Therefore during the fit the
            # spectrum shape distortions which may be introduced by both the free
            # average shape correction and constrained isotope spectrum shape
            # correction, the former will take precedence. Only distortions, which may
            # not be introduced by average correction will be introduced by isotope
            # (un)correlated correction and will cause an extra punishment to the χ²
            # function.
            #
            # The total correction to antineutrino spectrum of isotope i Sᵢ(Eₖ) is
            # defined as Cₖ(Eᵢ)=(1+ηᵢₖσᵢₖ)·(1+ζΣᵢₖ), where σᵢₖ is a value of
            # uncorrelated uncertainty of isotope i at energy k and ηᵢₖ is the value of
            # corresponding nuisance parameter (central value=0, uncertainty=1). Σᵢₖ is
            # a value of correlated uncertainty of isotope i at energy k and ζ is the
            # value of corresponding nuisance parameter, common for all bins and
            # isotopes. As with previous corrections, the Cₖ(Eᵢ) define the correction
            # and the nodes, while the behaviour between the nodes is defined by the
            # interpolation.
            #
            # Load uncorrelated uncertainties as graphs from the input files. Original
            # Huber+Mueller uncertainties provided for 250 keV bins are scaled down to
            # 50 keV bins assuming the fine bins have no correlations between each
            # other. Both correlated and uncorrelated uncertainties are read as
            # controlled by index `anue_unc` with values `corr` and `uncorr`
            # respectively.
            load_graph(
                name="reactor_anue.spectrum_uncertainty",
                filenames=path_arrays
                / f"reactor_anue_spectrum_unc_interp_scaled_approx_50keV.{self.source_type}",
                x="enu_centers",
                y="uncertainty",
                merge_x=True,
                replicate_outputs=combinations["anue_unc.isotope"],
            )

            # Create a set of parameters ηᵢₖ using a convenience method
            # `make_y_parameters_for_x`. For each isotope for each point of neutrino
            # energy of correction parametrization create a variable parameter
            # `reactor_anue.spectrum_uncertainty.uncorr.{isotope}.unc_scale_{index}`
            # with central value 0 and uncertainty 1. Labels will reflect the value of
            # energy. The last point may be disabled with `disable_last_one` in case the
            # constant interpolation is used.
            #
            # A `hide_nodes` options is used to mark all of the nodes except the leading
            # and trailing ones to be hidden when plotting the graph as the bulk of
            # nodes overload the graph too much.
            for isotope in index["isotope"]:
                make_y_parameters_for_x(
                    outputs.get_value("reactor_anue.spectrum_uncertainty.enu_centers"),
                    namefmt="unc_scale_{:03d}",
                    format=("value", "sigma_absolute"),
                    state="variable",
                    key=f"reactor_anue.spectrum_uncertainty.uncorr.{isotope}",
                    values=(0.0, 1.0),
                    labels=f"Edge {{i:02d}} ({{value:.2f}} MeV) uncorrelated {index_names[isotope]} spectrum correction",
                    disable_last_one=False,  # True for the constant interpolation, last edge is unused
                    hide_nodes=True,
                )

            # Create a single nuisance parameter for the correlated uncertainty
            # correction.
            load_parameters(
                path="reactor_anue.spectrum_uncertainty",
                format=("value", "sigma_absolute"),
                state="variable",
                parameters={"corr": (0.0, 1.0)},
                labels={"corr": "Correlated ν̅ spectrum shape correction"},
            )

            # Concatentate a set of variables into an array for each isotope. When the
            # nuisance parameter is modified it also affects the corresponding array
            # element and thus is propagated to the calculation.
            Concatenation.replicate(
                parameters.get_dict(
                    "constrained.reactor_anue.spectrum_uncertainty.uncorr"
                ),
                name="reactor_anue.spectrum_uncertainty.scale.uncorr",
                replicate_outputs=index["isotope"],
            )

            # For each isotope compute an element-wise product of array of nuisance
            # parameters and corresponding uncorrelated uncertainty. The result is
            # ηᵢₖσᵢₖ.
            Product.replicate(
                outputs.get_dict("reactor_anue.spectrum_uncertainty.scale.uncorr"),
                outputs.get_dict(
                    "reactor_anue.spectrum_uncertainty.uncertainty.uncorr"
                ),
                name="reactor_anue.spectrum_uncertainty.correction.uncorr",
                replicate_outputs=index["isotope"],
            )

            # For each isotope compute an elementwise product of nuisance parameter and
            # corresponding correlated uncertainty. The result is ζΣᵢₖ.
            Product.replicate(
                parameters.get_value(
                    "constrained.reactor_anue.spectrum_uncertainty.corr"
                ),
                outputs.get_dict("reactor_anue.spectrum_uncertainty.uncertainty.corr"),
                name="reactor_anue.spectrum_uncertainty.correction.corr",
                replicate_outputs=index["isotope"],
            )

            # Now we need to compute 1+ηᵢₖσᵢₖ  and 1+ζΣᵢₖ. For this we create an array
            # with 1.
            single_unity = Array(
                "single_unity",
                [1.0],
                dtype="d",
                mark="1",
                label="Array of 1 element =1",
            )
            # Add it to uncorrelated correction...
            Sum.replicate(
                outputs.get_dict("reactor_anue.spectrum_uncertainty.correction.uncorr"),
                single_unity,
                name="reactor_anue.spectrum_uncertainty.correction.uncorr_factor",
                replicate_outputs=index["isotope"],
            )
            # And to correlated correction...
            Sum.replicate(
                outputs.get_dict("reactor_anue.spectrum_uncertainty.correction.corr"),
                single_unity,
                name="reactor_anue.spectrum_uncertainty.correction.corr_factor",
                replicate_outputs=index["isotope"],
            )
            # Multiply results together.
            Product.replicate(
                outputs.get_dict(
                    "reactor_anue.spectrum_uncertainty.correction.uncorr_factor"
                ),
                outputs.get_dict(
                    "reactor_anue.spectrum_uncertainty.correction.corr_factor"
                ),
                name="reactor_anue.spectrum_uncertainty.correction.full",
                replicate_outputs=index["isotope"],
            )

            # Interpolate the result on to the integration points similarly to how it is
            # done in the previous cases.
            Interpolator.replicate(
                method="linear",
                names={
                    "indexer": "reactor_anue.spectrum_uncertainty.correction_index",
                    "interpolator": "reactor_anue.spectrum_uncertainty.correction_interpolated",
                },
                replicate_outputs=index["isotope"],
            )
            outputs.get_value(
                "reactor_anue.spectrum_uncertainty.enu_centers"
            ) >> inputs.get_value(
                "reactor_anue.spectrum_uncertainty.correction_interpolated.xcoarse"
            )
            outputs.get_dict(
                "reactor_anue.spectrum_uncertainty.correction.full"
            ) >> inputs.get_dict(
                "reactor_anue.spectrum_uncertainty.correction_interpolated.ycoarse"
            )
            kinematic_integrator_enu >> inputs.get_value(
                "reactor_anue.spectrum_uncertainty.correction_interpolated.xfine"
            )

            # Finally apply all the corrections 1, 3 and 4 to the antineutrino spectra.
            # The SNF will be treated later.
            # The free average antineutrino spectrum correction (3.) and constrained
            # corrections to antineutrino spectra from each isotopes (4.) are multiplied
            # to the nominal antineutrino spectrum.
            Product.replicate(
                outputs.get_dict("reactor_anue.neutrino_per_fission_per_MeV_nominal"),
                outputs.get_value("reactor_anue.spectrum_free_correction.interpolated"),
                outputs.get_dict(
                    "reactor_anue.spectrum_uncertainty.correction_interpolated"
                ),
                name="reactor_anue.part.neutrino_per_fission_per_MeV_main",
                replicate_outputs=index["isotope"],
            )

            # The NEQ correction (1.) is applied to the nominal antineutrino spectra as
            # well and is not affected by the free and constrained spectra distortions.
            # As long as ²³⁸U spectrum has no NEQ correction we use a truncated index
            # `isotope_neq` and explicitly allow to skip ²³⁸U from the nominal spectra.
            Product.replicate(
                outputs.get_dict("reactor_anue.neutrino_per_fission_per_MeV_nominal"),
                outputs.get_dict("reactor_nonequilibrium_anue.correction_interpolated"),
                name="reactor_anue.part.neutrino_per_fission_per_MeV_neq_nominal",
                allow_skip_inputs=True,
                skippable_inputs_should_contain=("U238",),
                replicate_outputs=index["isotope_neq"],
            )
            # The application of SNF (2.) and further usage of the antineutrino flux
            # will happen later. At this point it is time to load the necessary data to
            # calculate the expected number of neutrino interactions.

            # In the following we read time dependent detector and reactor performance
            # data. For detectors the data is daily. It includes:
            # - Detector live time in seconds.
            # - Efficiency, related to muon veto and multiplicity cut.
            # - Rate of accidental events in inverse seconds.
            # For reactors the data is ~monthly (TODO: specify). It includes:
            # - Average thermal power, relative to the nominal value.
            # - Average fission fractions for each isotope.
            #
            # A function `load_record_data` to load table data, which in general works
            # similarly to `load_graph` and `load_graph_data`. The function reads
            # tabular data from the input file and stores its columns as array in the
            # `storage["data"]`. It support the same formats:
            # - hdf5/npz: reads numpy record array.
            # - root: reads TTree.
            # - tsv: reads text file with columns.
            #
            # Here we read the input file. The data is read from the file based on
            # detector name, passed via `replicate_output` argument. Note, a function
            # `name_function` may be provided to generate key to read based on index
            # value. The columns, which should be stored are passed via the `columns`
            # argument. The default key order is
            # `[column_name, index1_value, index2_value, ...]`. The data provided
            # includes:
            # - day - number of day since start of data taking, 0-based.
            # - ndet - number of active detectors (6, 8, or 7).
            # - livetime, eff, rate_acc - daily detector data according to the
            #                             description above.
            # - efflivetime - effective livetime = livetime*eff.
            load_record_data(
                name="daily_data.detector_all",
                filenames=path_arrays
                / f"{dataset_path}/{dataset_path}_daily_detector_data.{self.source_type}",
                replicate_outputs=index["detector"],
                columns=("day", "ndet", "livetime", "eff", "efflivetime", "rate_acc"),
                skip=inactive_detectors,
            )
            # The data of each detector is stored for the whole period of data taking.
            # For this particular analysis the data should be split into arrays for each
            # particular period. This is done by the `refine_detector_data` function,
            # which reads columns and splits them based on `ndet` value. The function
            # processes `days` and columns, specified in the `columns` argument.
            # The data is read from "daily_data.detector_all" and stored in
            # "daily_data.detector".
            refine_detector_data(
                data("daily_data.detector_all"),
                data.child("daily_data.detector"),
                detectors=index["detector"],
                skip=inactive_detectors,
                columns=("livetime", "eff", "efflivetime", "rate_acc"),
            )

            # The reactor data is stored and read in a similar way and contains the
            # following columns:
            # - period - number of period for which data is presented, 0-based.
            # - day - number of the first day of the period relative to the start of the
            #         data taking, 0-based.
            # - ndays - length of the period in days.
            # - power - average thermal power, relative to nominal.
            # - u235, u238, pu239, pu241 - fission fractions of corresponding isotope.
            if "reactor-28days" in self._future:
                logger.warning("Future: use merged reactor data, period: 28 days")
                load_record_data(
                    name="daily_data.reactor_all",
                    filenames=path_arrays / f"reactor_power_28days.{self.source_type}",
                    replicate_outputs=index["reactor"],
                    columns=("period", "day", "ndet", "ndays", "power")
                    + index["isotope_lower"],
                )
                assert (
                    "reactor-35days" not in self._future
                ), "Mutually exclusive options"
            elif "reactor-35days" in self._future:
                logger.warning("Future: use merged reactor data, period: 35 days")
                load_record_data(
                    name="daily_data.reactor_all",
                    filenames=path_arrays / f"reactor_power_35days.{self.source_type}",
                    replicate_outputs=index["reactor"],
                    columns=("period", "day", "ndet", "ndays", "power")
                    + index["isotope_lower"],
                )
            else:
                load_record_data(
                    name="daily_data.reactor_all",
                    filenames=path_arrays
                    / f"reactor_thermal_power_weekly.{self.source_type}",
                    replicate_outputs=index["reactor"],
                    columns=("period", "day", "ndet", "ndays", "power")
                    + index["isotope_lower"],
                )
            # Reactor data is then converted from monthly (TODO: specify) to daily (no
            # interpolation) and split them into data taking periods. The data is read
            # from "daily_data.reactor_all" and stored in "daily_data.reactor".
            refine_reactor_data(
                data("daily_data.reactor_all"),
                data.child("daily_data.reactor"),
                reactors=index["reactor"],
                isotopes=index["isotope"],
            )

            # The detector and reactor data have different minimal period, therefore the
            # arrays are not matching. With the following procedure we produce matching
            # arrays for detector properties and reactor data based on the `day`. The
            # procedure also checks that the data ranges are consistent.
            sync_reactor_detector_data(
                data("daily_data.reactor"),
                data("daily_data.detector"),
            )

            # Finally for convenience we change the nesting order making the data taking
            # period the innermost index. This does not affect matching the indices,
            # however is more convenient for plotting.
            data["daily_data.reactor.power"] = remap_items(
                data.get_dict("daily_data.reactor.power"),
                reorder_indices={
                    "from": ["period", "reactor"],
                    "to": ["reactor", "period"],
                },
            )
            data["daily_data.reactor.fission_fraction"] = remap_items(
                data.get_dict("daily_data.reactor.fission_fraction"),
                reorder_indices={
                    "from": ["period", "reactor", "isotope"],
                    "to": ["reactor", "isotope", "period"],
                },
            )

            # After the data is split into arrays and synchronized we create array nodes
            # for each input using `Array.from_storage` class method.
            # `remove_used_arrays` instructs the constructor to remove the data from
            # storage after node is created in order not to keep duplicated data. We
            # specifically set the data type to ensure the model does not depend on the
            # datatype of the input.
            #
            # The following arrays are created:
            # - days — an array of day numbers. A dedicated array for each period is
            # stored.
            # - detector data for each detector and period:
            #   - livetime
            #   - eff
            #   - efflivetime
            #   - rate_acc
            # - reactor data for each reactor and period:
            #   - power
            #   - fission_fraction
            Array.from_storage(
                "daily_data.detector.days",
                storage("data"),
                remove_used_arrays=True,
                dtype="i",
            )

            # For convenience the array with days is moved one level up the structure.
            # It may be used for both reactor and detector data.
            outputs["daily_data.days"] = outputs.pop(
                "daily_data.detector.days", delete_parents=True
            )

            Array.from_storage(
                "daily_data.detector.livetime",
                storage("data"),
                remove_used_arrays=True,
                dtype="d",
            )

            Array.from_storage(
                "daily_data.detector.eff",
                storage("data"),
                remove_used_arrays=True,
                dtype="d",
            )

            Array.from_storage(
                "daily_data.detector.efflivetime",
                storage("data"),
                remove_used_arrays=True,
                dtype="d",
            )

            Array.from_storage(
                "daily_data.detector.rate_acc",
                storage("data"),
                remove_used_arrays=True,
                dtype="d",
            )

            Array.from_storage(
                "daily_data.reactor.power",
                storage("data"),
                remove_used_arrays=True,
                dtype="d",
            )

            Array.from_storage(
                "daily_data.reactor.fission_fraction",
                storage("data"),
                remove_used_arrays=True,
                dtype="d",
            )
            del storage["data.daily_data"]

            # Compute a total (effective) livetime for each detector.
            # ArraySum operation does not to combine different array: and produces an
            # output for each input. Therefore there is no need to provide
            # `replicate_outputs` argument this time.
            ArraySum.replicate(
                outputs.get_dict("daily_data.detector.livetime"),
                name="detector.livetime",
            )

            ArraySum.replicate(
                outputs.get_dict("daily_data.detector.efflivetime"),
                name="detector.efflivetime",
            )

            # At this point we have the information to compute the the antineutrino
            # flux.
            # todo
            # - nominal thermal power [MeV/s], fit-dependent
            # - nominal thermal power [MeV/s], fit-independent (central values)
            # - fission fraction, corrected based on nuisance parameters [fraction]
            # - average energy per fission
            # -

            # Thermal power [MeV/s] for each reactor is defined as multiplication of
            # parameters `nominal_thermal_power` [GW] for each reactor and conversion
            # constant. While storages may be accessed with `[]` we explicitly use
            # `get_dict` and `get_value` methods to indicate whether we expect a single
            # object or a nested storage.
            Product.replicate(
                parameters.get_dict("all.reactor.nominal_thermal_power"),
                parameters.get_value("all.conversion.reactorPowerConversion"),
                name="reactor.thermal_power_nominal_MeVs",
                replicate_outputs=index["reactor"],
            )

            # We repeat the same procedure for the central value. While the previous
            # "thermal_power_nominal_MeVs" depends on the minimization parameters
            # "all.reactor.nominal_thermal_power", for the following product we use
            # "central.reactor.nominal_thermal_power", which do not depend on them.
            Product.replicate(
                parameters.get_dict("central.reactor.nominal_thermal_power"),
                parameters.get_value("all.conversion.reactorPowerConversion"),
                name="reactor.thermal_power_nominal_MeVs_central",
                replicate_outputs=index["reactor"],
            )

            # Apply the variable scale (nuisance) to the fiction fractions. Fission
            # fractions are time dependent and the scale is applied to each day. The
            # result is an array for each reactor, isotope, period triplet.
            Product.replicate(
                parameters.get_dict("all.reactor.fission_fraction_scale"),
                outputs.get_dict("daily_data.reactor.fission_fraction"),
                name="daily_data.reactor.fission_fraction_scaled",
                replicate_outputs=combinations["reactor.isotope.period"],
            )

            # Using daily fission fractions compute weighted energy per fission in each
            # isotope in each reactor during each period. This is an intermediate step
            # to obtain average energy per fission in each reactor.
            Product.replicate(
                parameters.get_dict("all.reactor.energy_per_fission"),
                outputs.get_dict("daily_data.reactor.fission_fraction_scaled"),
                name="reactor.energy_per_fission_weighted_MeV",
                replicate_outputs=combinations["reactor.isotope.period"],
            )

            # Sum weighted energy per fission within each reactor (isotope index
            # removed) to compute average energy per fission in each reactor during each
            # period.
            Sum.replicate(
                outputs.get_dict("reactor.energy_per_fission_weighted_MeV"),
                name="reactor.energy_per_fission_average_MeV",
                replicate_outputs=combinations["reactor.period"],
            )

            # Compute daily contribution of each isotope to reactor's thermal power by
            # multiplying fission fractions, nominal thermal power [MeV/s] and fractional
            # thermal power.
            Product.replicate(
                outputs.get_dict("daily_data.reactor.power"),
                outputs.get_dict("daily_data.reactor.fission_fraction_scaled"),
                outputs.get_dict("reactor.thermal_power_nominal_MeVs"),
                name="reactor.thermal_power_isotope_MeV_per_second",
                replicate_outputs=combinations["reactor.isotope.period"],
            )

            # Compute number of fissions per second related to each isotope in each
            # reactor and each period: divide partial thermal power by average energy
            # per fission.
            Division.replicate(
                outputs.get_dict("reactor.thermal_power_isotope_MeV_per_second"),
                outputs.get_dict("reactor.energy_per_fission_average_MeV"),
                name="reactor.fissions_per_second",
                replicate_outputs=combinations["reactor.isotope.period"],
            )

            # In the few following operations repeat the calculation of fissions per
            # second for SNF. This time we use fixed average fission fractions. The SNF
            # is defined as a fraction of nominal antineutrino spectrum from reactor.
            # Therefore the isotope index is used.
            Product.replicate(
                parameters.get_dict("central.reactor.energy_per_fission"),
                parameters.get_dict("all.reactor.fission_fraction_snf"),
                name="reactor.energy_per_fission_snf_weighted_MeV",
                replicate_outputs=index["isotope"],
            )

            Sum.replicate(
                outputs.get_dict("reactor.energy_per_fission_snf_weighted_MeV"),
                name="reactor.energy_per_fission_snf_average_MeV",
            )

            # For SNF contribution use central values for the nominal thermal power.
            Product.replicate(
                parameters.get_dict("all.reactor.fission_fraction_snf"),
                outputs.get_dict("reactor.thermal_power_nominal_MeVs_central"),
                name="reactor.thermal_power_snf_isotope_MeV_per_second",
                replicate_outputs=combinations["reactor.isotope"],
            )

            # Compute fissions per second for SNF calculation.
            Division.replicate(
                outputs.get_dict("reactor.thermal_power_snf_isotope_MeV_per_second"),
                outputs.get_value("reactor.energy_per_fission_snf_average_MeV"),
                name="reactor.fissions_per_second_snf",
                replicate_outputs=combinations["reactor.isotope"],
            )

            # Now we need to incorporate the knowledge on the detector operation.
            # Compute the number of fissions as seen from each detector: multiply
            # fissions per second [#/s] by detector livetime [s]. This is done on a
            # daily basis. The result is for each isotope in each reactor seen at
            # each detector during each period.
            #
            # Not all detectors are available during all the periods. Still
            # corresponding combination of indices may arise during iteration. Therefore
            # we provide a list of indices, which should not trigger an exception.
            Product.replicate(
                outputs.get_dict("reactor.fissions_per_second"),
                outputs.get_dict("daily_data.detector.efflivetime"),
                name="reactor_detector.nfissions_daily",
                replicate_outputs=combinations["reactor.isotope.detector.period"],
                allow_skip_inputs=True,
                skippable_inputs_should_contain=inactive_detectors,
            )

            # Sum up each array of daily data to obtain number of fissions as seen by
            # each detector from each isotope from each reactor during each period.
            ArraySum.replicate(
                outputs.get_dict("reactor_detector.nfissions_daily"),
                name="reactor_detector.nfissions",
            )

            # Based on the distances compute baseline factors (1/[4πL²]) for
            # reactor-detector combinations using `InverseSquareLaw` node. A scale
            # factor is applied internally to convert meters to centimeters to make
            # factor consistent with cross section [cm⁻²].
            InverseSquareLaw.replicate(
                name="reactor_detector.baseline_factor_per_cm2",
                scale="m_to_cm",
                replicate_outputs=combinations["reactor.detector"],
            )
            # The baselines are passed to the corresponding inputs.
            parameters.get_dict("constant.baseline") >> inputs.get_dict(
                "reactor_detector.baseline_factor_per_cm2"
            )

            # Apply fit related correction for each detector to common nominal number of
            # target protons.
            Product.replicate(
                parameters.get_value("all.detector.nprotons_nominal_ad"),
                parameters.get_dict("all.detector.nprotons_correction"),
                name="detector.nprotons",
                replicate_outputs=index["detector"],
            )

            # Now we can combine total number of fissions (producing neutrinos) in each
            # reactor from each isotope, number of target protons in each detector,
            # corresponding baseline factor and efficiency:
            # - Number of fissions × N protons × ε / (4πL²) (main)
            # The result bears four indices: reactor, isotope, detector and period.
            Product.replicate(
                outputs.get_dict("reactor_detector.nfissions"),
                outputs.get_dict("detector.nprotons"),
                outputs.get_dict("reactor_detector.baseline_factor_per_cm2"),
                parameters.get_value("all.detector.efficiency"),
                name="reactor_detector.nfissions_nprotons_per_cm2",
                replicate_outputs=combinations["reactor.isotope.detector.period"],
            )

            # A parallel branch will be used for NEQ correction, with previous value
            # multiplied by `neq_factor=1` (simple switch) and fit defined
            # `nonequilibrium_scale`.
            Product.replicate(
                outputs.get_dict("reactor_detector.nfissions_nprotons_per_cm2"),
                parameters.get_dict("all.reactor.nonequilibrium_scale"),
                parameters.get_value("all.reactor.neq_factor"),
                name="reactor_detector.nfissions_nprotons_per_cm2_neq",
                replicate_outputs=combinations["reactor.isotope.detector.period"],
            )

            # Compute similar values for SNF. Note, that it should be also multiplied by
            # effective livetime:
            # - Effective live time × N protons × ε / (4πL²)  (SNF)
            Product.replicate(
                outputs.get_dict("detector.efflivetime"),
                outputs.get_dict("detector.nprotons"),
                outputs.get_dict("reactor_detector.baseline_factor_per_cm2"),
                parameters.get_dict("all.reactor.snf_scale"),
                parameters.get_value("all.reactor.snf_factor"),
                parameters.get_value("all.detector.efficiency"),
                name="reactor_detector.livetime_nprotons_per_cm2_snf",
                replicate_outputs=combinations["reactor.detector.period"],
                allow_skip_inputs=True,
                skippable_inputs_should_contain=inactive_detectors,
            )

            Product.replicate(
                outputs.get_dict("reactor_anue.neutrino_per_fission_per_MeV_nominal"),
                outputs.get_dict("reactor.fissions_per_second_snf"),
                name="snf_anue.neutrino_per_second_isotope",
                replicate_outputs=combinations["reactor.isotope"],
            )

            Sum.replicate(
                outputs.get_dict("snf_anue.neutrino_per_second_isotope"),
                name="snf_anue.neutrino_per_second",
                replicate_outputs=index["reactor"],
            )

            Product.replicate(
                outputs.get_dict("snf_anue.neutrino_per_second"),
                outputs.get_dict("snf_anue.correction_interpolated"),
                name="snf_anue.neutrino_per_second_snf",
                replicate_outputs=index["reactor"],
            )

            # The three quantities, calculated above will be used to produce
            # antineutrino spectrum from nuclear reactors:
            # - main — raw antineutrino flux based on the input spectra.
            # - neq — extra antineutrino flux due to NEQ correction to input spectra.
            # - snf - extra antineutrino flux from SNF, assumed to be located at the
            #         same position as reactors.
            # Later the relevant numbers will be organized in storage with keys
            # `nu_main`, `nu_neq` and `nu_snf`, which represent the `anue_source` index.

            # The following part is related to the calculation of a product of
            # flux × oscillation probability × cross section [Nν·cm²/fission/proton]
            # This functions will be further integrated into the bins of the histogram
            # to build the expected observation.

            # The integration is done versus deposited positron energy (Edep) and thus
            # requires an energy conversion jacobian (dEν/dEdep). As both the cross
            # section and jacobian do not depend on any nuisance parameters directly,
            # they are multiplied first.
            Product.replicate(
                outputs.get_value("kinematics.ibd.crosssection"),
                outputs.get_value("kinematics.ibd.jacobian"),
                name="kinematics.ibd.crosssection_jacobian",
            )

            # For each reactor-detector pair make a product of survival probability,
            # cross section and jacobian.
            Product.replicate(
                outputs.get_value("kinematics.ibd.crosssection_jacobian"),
                outputs.get_dict("oscprob"),
                name="kinematics.ibd.crosssection_jacobian_oscillations",
                replicate_outputs=combinations["reactor.detector"],
            )

            # Finally, multiply it by the the antineutrino spectrum from each isotope.
            # The result has three indices: isotope, reactor, detector.
            Product.replicate(
                outputs.get_dict("kinematics.ibd.crosssection_jacobian_oscillations"),
                outputs.get_dict("reactor_anue.part.neutrino_per_fission_per_MeV_main"),
                name="kinematics.neutrino_cm2_per_MeV_per_fission_per_proton.part.nu_main",
                replicate_outputs=combinations["reactor.isotope.detector"],
            )

            # Do the same the the antineutrino spectrum, related to the NEQ correction
            # (applies to 3 isotopes out of 4).
            Product.replicate(
                outputs.get_dict("kinematics.ibd.crosssection_jacobian_oscillations"),
                outputs.get_dict(
                    "reactor_anue.part.neutrino_per_fission_per_MeV_neq_nominal"
                ),
                name="kinematics.neutrino_cm2_per_MeV_per_fission_per_proton.part.nu_neq",
                replicate_outputs=combinations["reactor.isotope_neq.detector"],
            )

            # And for SNF.
            Product.replicate(
                outputs.get_dict("kinematics.ibd.crosssection_jacobian_oscillations"),
                outputs.get_dict("snf_anue.neutrino_per_second_snf"),
                name="kinematics.neutrino_cm2_per_MeV_per_fission_per_proton.part.nu_snf",
                replicate_outputs=combinations["reactor.detector"],
            )

<<<<<<< HEAD
            #
            # Multiply by the scaling factors:
            #  - nu_main: fissions_per_second[p,r,i] × effective live time[p,d] × N protons[d] × efficiency[d]
            #  - nu_neq:  fissions_per_second[p,r,i] × effective live time[p,d] × N protons[d] × efficiency[d] × nonequilibrium scale[r,i] × neq_factor(=1)
            #  - nu_snf:                               effective live time[p,d] × N protons[d] × efficiency[d] × SNF scale[r]              × snf_factor(=1)
            #
            Product.replicate(
                    outputs("kinematics.integral.nu_main"),
                    outputs("reactor_detector.nfissions_nprotons_per_cm2"),
                    parameters.get_value("all.detector.global_normalization"),
                    name = "eventscount.parts.nu_main",
                    replicate_outputs = combinations["reactor.isotope.detector.period"]
                    )
=======
            # Main, NEQ and SNF contributions are now stored in nearby with inices
            # `nu_main`, `nu_neq` and `nu_snf` and may be connected to the relevant
            # inputs of the 2d integrators.
            outputs.get_dict(
                "kinematics.neutrino_cm2_per_MeV_per_fission_per_proton.part"
            ) >> inputs.get_dict("kinematics.integral")
>>>>>>> 041a1e5c

            # Multiply by the integrated functions by relevant scaling factors, which
            # togather consist of:
            #  - nu_main:   fissions_per_second[p,r,i] ×
            #             × effective live time[p,d] ×
            #             × N protons[d] ×
            #             × efficiency[d]
            Product.replicate(
<<<<<<< HEAD
                    outputs("kinematics.integral.nu_neq"),
                    outputs("reactor_detector.nfissions_nprotons_per_cm2_neq"),
                    parameters.get_value("all.detector.global_normalization"),
                    name = "eventscount.parts.nu_neq",
                    replicate_outputs = combinations["reactor.isotope_neq.detector.period"],
                    allow_skip_inputs = True,
                    skippable_inputs_should_contain = ("U238",)
                    )

            Product.replicate(
                    outputs("kinematics.integral.nu_snf"),
                    outputs("reactor_detector.livetime_nprotons_per_cm2_snf"),
                    parameters.get_value("all.detector.global_normalization"),
                    name = "eventscount.parts.nu_snf",
                    replicate_outputs = combinations["reactor.detector.period"]
                    )
=======
                outputs.get_dict("kinematics.integral.nu_main"),
                outputs.get_dict("reactor_detector.nfissions_nprotons_per_cm2"),
                name="eventscount.parts.nu_main",
                replicate_outputs=combinations["reactor.isotope.detector.period"],
            )

            #  - nu_neq:    fissions_per_second[p,r,i] ×
            #             × effective live time[p,d] ×
            #             × N protons[d] ×
            #             × efficiency[d] ×
            #             × nonequilibrium scale[r,i] ×
            #             × neq_factor(=1)
            # As NEQ is not applied to ²³⁸U, allow related inputs to be left
            # unprocessed.
            Product.replicate(
                outputs.get_dict("kinematics.integral.nu_neq"),
                outputs.get_dict("reactor_detector.nfissions_nprotons_per_cm2_neq"),
                name="eventscount.parts.nu_neq",
                replicate_outputs=combinations["reactor.isotope_neq.detector.period"],
                allow_skip_inputs=True,
                skippable_inputs_should_contain=("U238",),
            )

            #  - nu_snf:    effective live time[p,d] ×
            #             × N protons[d] ×
            #             × efficiency[d] ×
            #             × SNF scale[r] ×
            #             × snf_factor(=1)
            Product.replicate(
                outputs.get_dict("kinematics.integral.nu_snf"),
                outputs.get_dict("reactor_detector.livetime_nprotons_per_cm2_snf"),
                name="eventscount.parts.nu_snf",
                replicate_outputs=combinations["reactor.detector.period"],
            )
>>>>>>> 041a1e5c

            # Finally sum togather the contributions from reactors and from antineutrino
            # sources (main, NEQ, SNF) obtaining an expected spectrum in each detector
            # during each period.
            Sum.replicate(
                outputs.get_dict("eventscount.parts"),
                name="eventscount.raw",
                replicate_outputs=combinations["detector.period"],
            )

            # HERE
            # fmt: off

            #
            # Detector effects
            #
            if self.dataset != "b":
                load_array(
                    name="detector.iav",
                    filenames=path_arrays
                    / f"detector_IAV_matrix_P14A_LS.{self.source_type}",
                    replicate_outputs=("matrix_raw",),
                    name_function={"matrix_raw": "iav_matrix"},
                    array_kwargs={"edges": (edges_energy_escint, edges_energy_edep)},
                )
            else:
                logger.warning("Dataset B: use alternative IAV matrix")
                load_array(
                    name="detector.iav",
                    filenames=path_arrays
                    / f"detector_IAV_matrix_P12.{self.source_type}",
                    replicate_outputs=("matrix_raw",),
                    name_function={"matrix_raw": "iav_matrix"},
                    array_kwargs={"edges": (edges_energy_escint, edges_energy_edep)},
                )

            RenormalizeDiag.replicate(
                mode="offdiag",
                name="detector.iav.matrix_rescaled",
                replicate_outputs=index["detector"],
            )
            parameters("all.detector.iav_offdiag_scale_factor") >> inputs(
                "detector.iav.matrix_rescaled.scale"
            )
            outputs.get_value("detector.iav.matrix_raw") >> inputs(
                "detector.iav.matrix_rescaled.matrix"
            )

            VectorMatrixProduct.replicate(
                name="eventscount.iav",
                replicate_outputs=combinations["detector.period"],
            )
            outputs("detector.iav.matrix_rescaled") >> inputs("eventscount.iav.matrix")
            outputs("eventscount.raw") >> inputs("eventscount.iav.vector")

            load_graph_data(
                name="detector.lsnl.curves",
                x="edep",
                y="evis_parts",
                merge_x=True,
                filenames=path_arrays
                / f"detector_LSNL_curves_Jan2022_newE_v1.{self.source_type}",
                replicate_outputs=index["lsnl"],
            )

            # Refine LSNL curves: interpolate with smaller step
            refine_lsnl_data(
                storage("data.detector.lsnl.curves"),
                edepname="edep",
                nominalname="evis_parts.nominal",
                refine_times=4,
                newmin=0.5,
                newmax=12.1,
            )

            Array.from_storage(
                "detector.lsnl.curves",
                storage("data"),
                meshname="edep",
                remove_used_arrays=True,
            )

            Product.replicate(
                outputs("detector.lsnl.curves.evis_parts"),
                parameters("constrained.detector.lsnl_scale_a"),
                name="detector.lsnl.curves.evis_parts_scaled",
                allow_skip_inputs=True,
                skippable_inputs_should_contain=("nominal",),
                replicate_outputs=index["lsnl_nuisance"],
            )

            Sum.replicate(
                outputs.get_value("detector.lsnl.curves.evis_parts.nominal"),
                outputs("detector.lsnl.curves.evis_parts_scaled"),
                name="detector.lsnl.curves.evis_coarse",
            )

            #
            # Force Evis(Edep) to grow monotonously
            # - Required by matrix calculation algorithm
            # - Introduced to achieve stable minimization
            # - Non-monotonous behavior happens for extreme systematic values and is not expected to affect the analysis
            Monotonize.replicate(
                name="detector.lsnl.curves.evis_coarse_monotonous",
                index_fraction=0.5,
                gradient=1.0,
                with_x=True,
            )
            outputs.get_value("detector.lsnl.curves.edep") >> inputs.get_value(
                "detector.lsnl.curves.evis_coarse_monotonous.x"
            )
            outputs.get_value("detector.lsnl.curves.evis_coarse") >> inputs.get_value(
                "detector.lsnl.curves.evis_coarse_monotonous.y"
            )

            remap_items(
                parameters("all.detector.detector_relative"),
                outputs.child("detector.parameters_relative"),
                reorder_indices={
                    "from": ["detector", "parameters"],
                    "to": ["parameters", "detector"],
                },
            )

            # Interpolate Evis(Edep)
            Interpolator.replicate(
                method="linear",
                names={
                    "indexer": "detector.lsnl.indexer_fwd",
                    "interpolator": "detector.lsnl.interpolated_fwd",
                },
            )
            outputs.get_value("detector.lsnl.curves.edep") >> inputs.get_value(
                "detector.lsnl.interpolated_fwd.xcoarse"
            )
            outputs.get_value(
                "detector.lsnl.curves.evis_coarse_monotonous"
            ) >> inputs.get_value("detector.lsnl.interpolated_fwd.ycoarse")
            edges_energy_edep >> inputs.get_value(
                "detector.lsnl.interpolated_fwd.xfine"
            )

            # Introduce uncorrelated between detectors energy scale for interpolated Evis[detector]=s[detector]*Evis(Edep)
            Product.replicate(
                outputs.get_value("detector.lsnl.interpolated_fwd"),
                outputs("detector.parameters_relative.energy_scale_factor"),
                name="detector.lsnl.curves.evis",
                replicate_outputs=index["detector"],
            )

            # Introduce uncorrelated between detectors energy scale for coarse Evis[detector]=s[detector]*Evis(Edep)
            Product.replicate(
                outputs.get_value("detector.lsnl.curves.evis_coarse_monotonous"),
                outputs("detector.parameters_relative.energy_scale_factor"),
                name="detector.lsnl.curves.evis_coarse_monotonous_scaled",
                replicate_outputs=index["detector"],
            )

            # Interpolate Edep(Evis[detector])
            Interpolator.replicate(
                method="linear",
                names={
                    "indexer": "detector.lsnl.indexer_bwd",
                    "interpolator": "detector.lsnl.interpolated_bwd",
                },
                replicate_xcoarse=True,
                replicate_outputs=index["detector"],
            )
            outputs.get_dict(
                "detector.lsnl.curves.evis_coarse_monotonous_scaled"
            ) >> inputs.get_dict("detector.lsnl.interpolated_bwd.xcoarse")
            outputs.get_value("detector.lsnl.curves.edep") >> inputs.get_dict(
                "detector.lsnl.interpolated_bwd.ycoarse"
            )
            edges_energy_evis.outputs[0] >> inputs.get_dict(
                "detector.lsnl.interpolated_bwd.xfine"
            )

            # Build LSNL matrix
            AxisDistortionMatrix.replicate(
                name="detector.lsnl.matrix", replicate_outputs=index["detector"]
            )
            edges_energy_edep.outputs[0] >> inputs("detector.lsnl.matrix.EdgesOriginal")
            outputs.get_value("detector.lsnl.interpolated_fwd") >> inputs.get_dict(
                "detector.lsnl.matrix.EdgesModified"
            )
            outputs.get_dict("detector.lsnl.interpolated_bwd") >> inputs.get_dict(
                "detector.lsnl.matrix.EdgesModifiedBackwards"
            )
            VectorMatrixProduct.replicate(
                name="eventscount.evis",
                replicate_outputs=combinations["detector.period"],
            )
            outputs("detector.lsnl.matrix") >> inputs("eventscount.evis.matrix")
            outputs("eventscount.iav") >> inputs("eventscount.evis.vector")

            EnergyResolution.replicate(path="detector.eres")
            nodes.get_value("detector.eres.sigma_rel") << parameters(
                "constrained.detector.eres"
            )
            outputs.get_value("edges.energy_evis") >> inputs.get_value(
                "detector.eres.matrix"
            )
            outputs.get_value("edges.energy_evis") >> inputs.get_value(
                "detector.eres.e_edges"
            )

            VectorMatrixProduct.replicate(
                name="eventscount.erec",
                replicate_outputs=combinations["detector.period"],
            )
            outputs.get_value("detector.eres.matrix") >> inputs(
                "eventscount.erec.matrix"
            )
            outputs("eventscount.evis") >> inputs("eventscount.erec.vector")

            Product.replicate(
                # parameters.get_value("all.detector.global_normalization"),
                outputs("detector.parameters_relative.efficiency_factor"),
                name="detector.normalization",
                replicate_outputs=index["detector"],
            )

            Product.replicate(
                outputs("detector.normalization"),
                outputs("eventscount.erec"),
                name="eventscount.fine.ibd_normalized",
                replicate_outputs=combinations["detector.period"],
            )

            Sum.replicate(
                outputs("eventscount.fine.ibd_normalized"),
                name="eventscount.fine.ibd_normalized_detector",
                replicate_outputs=combinations["detector"],
            )

            Rebin.replicate(
                names={
                    "matrix": "detector.rebin.matrix_ibd",
                    "product": "eventscount.final.ibd",
                },
                replicate_outputs=combinations["detector.period"],
            )
            edges_energy_erec >> inputs.get_value("detector.rebin.matrix_ibd.edges_old")
            edges_energy_final >> inputs.get_value(
                "detector.rebin.matrix_ibd.edges_new"
            )
            outputs("eventscount.fine.ibd_normalized") >> inputs(
                "eventscount.final.ibd"
            )

            #
            # Backgrounds
            #
            Product.replicate(
                outputs.get_dict("detector.efflivetime"),
                parameters.get_value("constant.conversion.seconds_in_day_inverse"),
                name="detector.efflivetime_days",
                replicate_outputs=combinations["detector.period"],
                allow_skip_inputs=True,
                skippable_inputs_should_contain=inactive_detectors,
            )

            Product.replicate(  # TODO: doc
                outputs.get_dict("daily_data.detector.efflivetime"),
                outputs.get_dict("daily_data.detector.rate_acc"),
                name="daily_data.detector.num_acc_s_day",
                replicate_outputs=combinations["detector.period"],
            )

            ArraySum.replicate(
                outputs.get_dict("daily_data.detector.num_acc_s_day"),
                name="bkg.count_acc_fixed_s_day",
            )

            Product.replicate(
                outputs.get_dict("bkg.count_acc_fixed_s_day"),
                parameters.get_value("constant.conversion.seconds_in_day_inverse"),
                name="bkg.count_fixed.acc",
                replicate_outputs=combinations["detector.period"],
            )


            bkg_names = {
                "acc": "accidental",
                "lihe": "lithium9",
                "fastn": "fastNeutron",
                "amc": "amCSource",
                "alphan": "carbonAlpha",
                "muon": "muonRelated",
            }
            load_hist(
                name="bkg",
                x="erec",
                y="spectrum_shape",
                merge_x=True,
                normalize=True,
                filenames=path_arrays
                / f"{dataset_path}/{dataset_path}_bkg_spectra_{{}}.{self.source_type}",
                replicate_files=index["period"],
                replicate_outputs=combinations["bkg.detector"],
                skip=inactive_combinations,
                key_order=(
                    ("period", "bkg", "detector"),
                    ("bkg", "detector", "period"),
                ),
                name_function=lambda _, idx: f"spectrum_shape_{idx[0]}_{idx[1]}",
            )

            # TODO: labels
            Product.replicate(
                parameters("all.bkg.rate"),
                outputs("detector.efflivetime_days"),
                name="bkg.count_fixed",
                replicate_outputs=combinations["bkg_stable.detector.period"],
            )

            # TODO: labels
            Product.replicate(
                parameters("all.bkg.rate_scale.acc"),
                outputs("bkg.count_fixed.acc"),
                name="bkg.count.acc",
                replicate_outputs=combinations["detector.period"],
            )

            remap_items(
                parameters.get_dict("constrained.bkg.uncertainty_scale_by_site"),
                outputs.child("bkg.uncertainty_scale"),
                rename_indices=site_arrangement,
                skip_indices_target=inactive_detectors,
            )

            # TODO: labels
            ProductShiftedScaled.replicate(
                outputs("bkg.count_fixed"),
                parameters("sigma.bkg.rate"),
                outputs.get_dict("bkg.uncertainty_scale"),
                name="bkg.count",
                shift=1.0,
                replicate_outputs=combinations["bkg_site_correlated.detector.period"],
                allow_skip_inputs=True,
                skippable_inputs_should_contain=combinations[
                    "bkg_not_site_correlated.detector.period"
                ],
            )

            # TODO: labels
            ProductShiftedScaled.replicate(
                outputs("bkg.count_fixed.amc"),
                parameters("sigma.bkg.rate.amc"),
                parameters.get_value("all.bkg.uncertainty_scale.amc"),
                name="bkg.count.amc",
                shift=1.0,
                replicate_outputs=combinations["detector.period"],
            )

            outputs["bkg.count.alphan"] = outputs.get_dict("bkg.count_fixed.alphan")

            # TODO: labels
            Product.replicate(
                outputs("bkg.count"),
                outputs("bkg.spectrum_shape"),
                name="bkg.spectrum",
                replicate_outputs=combinations["bkg.detector.period"],
            )

            Sum.replicate(
                outputs("bkg.spectrum"),
                name="eventscount.fine.bkg",
                replicate_outputs=combinations["detector.period"],
            )

            Sum.replicate(
                outputs("eventscount.fine.ibd_normalized"),
                outputs("eventscount.fine.bkg"),
                name="eventscount.fine.total",
                replicate_outputs=combinations["detector.period"],
                check_edges_contents=True,
            )

            Rebin.replicate(
                names={
                    "matrix": "detector.rebin.matrix_bkg",
                    "product": "eventscount.final.bkg",
                },
                replicate_outputs=combinations["detector.period"],
            )
            edges_energy_erec >> inputs.get_value("detector.rebin.matrix_bkg.edges_old")
            edges_energy_final >> inputs.get_value(
                "detector.rebin.matrix_bkg.edges_new"
            )
            outputs("eventscount.fine.bkg") >> inputs("eventscount.final.bkg")

            Sum.replicate(
                outputs("eventscount.final.ibd"),
                outputs("eventscount.final.bkg"),
                name="eventscount.final.detector_period",
                replicate_outputs=combinations["detector.period"],
            )

            Concatenation.replicate(
                outputs("eventscount.final.detector_period"),
                name="eventscount.final.concatenated.detector_period",
            )

            Sum.replicate(
                outputs("eventscount.final.detector_period"),
                name="eventscount.final.detector",
                replicate_outputs=index["detector"],
            )

            Concatenation.replicate(
                outputs("eventscount.final.detector"),
                name="eventscount.final.concatenated.detector",
            )

            outputs["eventscount.final.concatenated.selected"] = outputs.get_value(
                f"eventscount.final.concatenated.{self.concatenation_mode}"
                )

            #
            # Covariance matrices
            #
            self._covariance_matrix = CovarianceMatrixGroup(store_to="covariance")

            for (
                name,
                parameters_source,
            ) in self.systematic_uncertainties_groups().items():
                self._covariance_matrix.add_covariance_for(
                    name, parameters_nuisance_normalized[parameters_source]
                )
            self._covariance_matrix.add_covariance_sum()

            (
                outputs.get_value("eventscount.final.concatenated.selected")
                >> self._covariance_matrix
            )

            npars_cov = self._covariance_matrix.get_parameters_count()
            list_parameters_nuisance_normalized = list(
                parameters_nuisance_normalized.walkvalues()
            )
            npars_nuisance = len(list_parameters_nuisance_normalized)
            if npars_cov != npars_nuisance:
                raise RuntimeError("Some parameters are missing from covariance matrix")

            parinp_mc = ParArrayInput(
                name="mc.parameters.inputs",
                parameters=list_parameters_nuisance_normalized,
            )

            #
            # Real data
            #
            load_hist(
                name="data.real",
                x="erec",
                y="fine",
                merge_x=True,
                filenames=path_arrays
                / f"{dataset_path}/{dataset_path}_ibd_spectra_{{}}.{self.source_type}",
                replicate_files=index["period"],
                replicate_outputs=combinations["detector"],
                skip=inactive_combinations,
                # name_function=lambda _, idx: f"anue_{idx[1]}",
                name_function=lambda _, idx: f"eventscount_fine_observed_{idx[1]}_{idx[0]}",
            )

            Rebin.replicate(
                names={
                    "matrix": "detector.rebin_matrix.real",
                    "product": "data.real.final.detector_period",
                },
                replicate_outputs=combinations["detector.period"],
            )
            edges_energy_erec >> inputs.get_value(
                "detector.rebin_matrix.real.edges_old"
            )
            edges_energy_final >> inputs.get_value(
                "detector.rebin_matrix.real.edges_new"
            )
            outputs["data.real.fine"] >> inputs.get_dict("data.real.final.detector_period")

            Concatenation.replicate(
                outputs("data.real.final.detector_period"),
                name="data.real.concatenated.detector_period",
            )

            Sum.replicate(
                outputs("data.real.final.detector_period"),
                name="data.real.final.detector",
                replicate_outputs=index["detector"],
            )

            Concatenation.replicate(
                outputs.get_dict("data.real.final.detector"),
                name="data.real.concatenated.detector",
            )

            outputs["data.real.concatenated.selected"] = outputs.get_value(
                f"data.real.concatenated.{self.concatenation_mode}"
                )

            #
            # Summary
            # Collect some summary data for output tables
            #
            ArraySum.replicate(
                outputs("data.real.final.detector"),
                name="summary.total.ibd_candidates",
            )

            ArraySum.replicate(
                outputs("data.real.final.detector_period"),
                name="summary.periods.ibd_candidates",
            )
            outputs["summary.periods.ibd_candidates"] = remap_items(
                outputs.get_dict("summary.periods.ibd_candidates"),
                reorder_indices={
                    "from": ["detector", "period"],
                    "to": ["period", "detector"],
                },
            )

            Sum.replicate(
                outputs("detector.livetime"),
                name="summary.total.livetime",
                replicate_outputs=index["detector"],
            )

            Sum.replicate(
                outputs("detector.livetime"),
                name="summary.periods.livetime",
                replicate_outputs=combinations["period.detector"],
            )

            Sum.replicate(
                outputs("detector.efflivetime"),
                name="summary.total.efflivetime",
                replicate_outputs=index["detector"],
            )

            Sum.replicate(
                outputs("detector.efflivetime"),
                name="summary.periods.efflivetime",
                replicate_outputs=combinations["period.detector"],
            )

            Division.replicate(
                outputs("summary.total.efflivetime"),
                outputs("summary.total.livetime"),
                name="summary.total.eff",
                replicate_outputs=index["detector"],
            )

            Division.replicate(
                outputs("summary.periods.efflivetime"),
                outputs("summary.periods.livetime"),
                name="summary.periods.eff",
                replicate_outputs=combinations["period.detector"],
            )

            Sum.replicate(
                outputs("bkg.count"),
                name="summary.total.bkg_count",
                replicate_outputs=combinations["bkg.detector"],
            )

            remap_items(
                outputs("bkg.count"),
                outputs.child("summary.periods.bkg_count"),
                reorder_indices={
                    "from": ["bkg", "detector", "period"],
                    "to": ["bkg", "period", "detector"],
                },
            )

            Division.replicate(
                outputs("summary.total.bkg_count"),
                outputs("summary.total.efflivetime"),
                name="summary.total.bkg_rate_s",
                replicate_outputs=combinations["bkg.detector"],
            )

            Division.replicate(
                outputs("summary.periods.bkg_count"),
                outputs("summary.periods.efflivetime"),
                name="summary.periods.bkg_rate_s",
                replicate_outputs=combinations["bkg.period.detector"],
            )

            Product.replicate(
                outputs("summary.total.bkg_rate_s"),
                parameters["constant.conversion.seconds_in_day"],
                name="summary.total.bkg_rate",
                replicate_outputs=combinations["bkg.detector"],
            )

            Product.replicate(
                outputs("summary.periods.bkg_rate_s"),
                parameters["constant.conversion.seconds_in_day"],
                name="summary.periods.bkg_rate",
                replicate_outputs=combinations["bkg.period.detector"],
            )

            if self.dataset == "a":
                Sum.replicate(
                    outputs("summary.total.bkg_rate.fastn"),
                    outputs("summary.total.bkg_rate.muonx"),
                    name="summary.total.bkg_rate_fastn_muonx",
                    replicate_outputs=index["detector"],
                )

                Sum.replicate(
                    outputs("summary.periods.bkg_rate.fastn"),
                    outputs("summary.periods.bkg_rate.muonx"),
                    name="summary.periods.bkg_rate_fastn_muonx",
                    replicate_outputs=combinations["period.detector"],
                )

            Sum.replicate(
                outputs("summary.total.bkg_rate"),
                name="summary.total.bkg_rate_total",
                replicate_outputs=index["detector"],
            )

            Sum.replicate(
                outputs("summary.periods.bkg_rate"),
                name="summary.periods.bkg_rate_total",
                replicate_outputs=combinations["period.detector"],
            )

            #
            # Statistic
            #
            # Create Nuisance parameters
            Sum.replicate(
                outputs("statistic.nuisance.parts"), name="statistic.nuisance.all"
            )

            MonteCarlo.replicate(
                name="data.pseudo.self",
                mode=self.monte_carlo_mode,
                generator=self._random_generator,
            )
            outputs.get_value(
                "eventscount.final.concatenated.selected"
            ) >> inputs.get_value("data.pseudo.self.data")
            self._frozen_nodes["pseudodata"] = (nodes.get_value("data.pseudo.self"),)

            Proxy.replicate(
                name="data.proxy",
            )
            outputs.get_value("data.pseudo.self") >> inputs.get_value(
                "data.proxy.input"
            )
            outputs.get_value("data.real.concatenated.selected") >> nodes["data.proxy"]

            MonteCarlo.replicate(
                name="covariance.data.fixed",
                mode="asimov",
                generator=self._random_generator,
            )
            outputs.get_value(
                "eventscount.final.concatenated.selected"
            ) >> inputs.get_value("covariance.data.fixed.data")
            self._frozen_nodes["covariance_data_fixed"] = (
                nodes.get_value("covariance.data.fixed"),
            )

            MonteCarlo.replicate(
                name="mc.parameters.toymc",
                mode="normal-unit",
                shape=(npars_nuisance,),
                generator=self._random_generator,
            )
            outputs.get_value("mc.parameters.toymc") >> parinp_mc
            nodes["mc.parameters.inputs"] = parinp_mc

            Cholesky.replicate(name="cholesky.stat.variable")
            outputs.get_value(
                "eventscount.final.concatenated.selected"
            ) >> inputs.get_value("cholesky.stat.variable")

            Cholesky.replicate(name="cholesky.stat.fixed")
            outputs.get_value("covariance.data.fixed") >> inputs.get_value(
                "cholesky.stat.fixed"
            )

            Cholesky.replicate(name="cholesky.stat.data.fixed")
            outputs.get_value("data.proxy") >> inputs.get_value(
                "cholesky.stat.data.fixed"
            )

            SumMatOrDiag.replicate(name="covariance.covmat_full_p.stat_fixed")
            outputs.get_value("covariance.data.fixed") >> nodes.get_value(
                "covariance.covmat_full_p.stat_fixed"
            )
            outputs.get_value("covariance.covmat_syst.sum") >> nodes.get_value(
                "covariance.covmat_full_p.stat_fixed"
            )

            Cholesky.replicate(name="cholesky.covmat_full_p.stat_fixed")
            outputs.get_value(
                "covariance.covmat_full_p.stat_fixed"
            ) >> inputs.get_value("cholesky.covmat_full_p.stat_fixed")

            SumMatOrDiag.replicate(name="covariance.covmat_full_p.stat_variable")
            outputs.get_value(
                "eventscount.final.concatenated.selected"
            ) >> nodes.get_value("covariance.covmat_full_p.stat_variable")
            outputs.get_value("covariance.covmat_syst.sum") >> nodes.get_value(
                "covariance.covmat_full_p.stat_variable"
            )

            Cholesky.replicate(name="cholesky.covmat_full_p.stat_variable")
            outputs.get_value(
                "covariance.covmat_full_p.stat_variable"
            ) >> inputs.get_value("cholesky.covmat_full_p.stat_variable")

            SumMatOrDiag.replicate(name="covariance.covmat_full_n")
            outputs.get_value("data.proxy") >> nodes.get_value(
                "covariance.covmat_full_n"
            )
            outputs.get_value("covariance.covmat_syst.sum") >> nodes.get_value(
                "covariance.covmat_full_n"
            )

            Cholesky.replicate(name="cholesky.covmat_full_n")
            outputs.get_value("covariance.covmat_full_n") >> inputs.get_value(
                "cholesky.covmat_full_n"
            )

            # (1) chi-squared Pearson stat (fixed Pearson errors)
            Chi2.replicate(name="statistic.stat.chi2p_iterative")
            outputs.get_value(
                "eventscount.final.concatenated.selected"
            ) >> inputs.get_value("statistic.stat.chi2p_iterative.theory")
            outputs.get_value("cholesky.stat.fixed") >> inputs.get_value(
                "statistic.stat.chi2p_iterative.errors"
            )
            outputs.get_value("data.proxy") >> inputs.get_value(
                "statistic.stat.chi2p_iterative.data"
            )

            # (2-2) chi-squared Neyman stat
            Chi2.replicate(name="statistic.stat.chi2n")
            outputs.get_value(
                "eventscount.final.concatenated.selected"
            ) >> inputs.get_value("statistic.stat.chi2n.theory")
            outputs.get_value("cholesky.stat.data.fixed") >> inputs.get_value(
                "statistic.stat.chi2n.errors"
            )
            outputs.get_value("data.proxy") >> inputs.get_value(
                "statistic.stat.chi2n.data"
            )

            # (2-1)
            Chi2.replicate(name="statistic.stat.chi2p")
            outputs.get_value(
                "eventscount.final.concatenated.selected"
            ) >> inputs.get_value("statistic.stat.chi2p.theory")
            outputs.get_value("cholesky.stat.variable") >> inputs.get_value(
                "statistic.stat.chi2p.errors"
            )
            outputs.get_value("data.proxy") >> inputs.get_value(
                "statistic.stat.chi2p.data"
            )

            # (5) chi-squared Pearson syst (fixed Pearson errors)
            Chi2.replicate(name="statistic.full.chi2p_covmat_fixed")
            outputs.get_value("data.proxy") >> inputs.get_value(
                "statistic.full.chi2p_covmat_fixed.data"
            )
            outputs.get_value(
                "eventscount.final.concatenated.selected"
            ) >> inputs.get_value("statistic.full.chi2p_covmat_fixed.theory")
            outputs.get_value("cholesky.covmat_full_p.stat_fixed") >> inputs.get_value(
                "statistic.full.chi2p_covmat_fixed.errors"
            )

            # (2-3) chi-squared Neyman syst
            Chi2.replicate(name="statistic.full.chi2n_covmat")
            outputs.get_value("data.proxy") >> inputs.get_value(
                "statistic.full.chi2n_covmat.data"
            )
            outputs.get_value(
                "eventscount.final.concatenated.selected"
            ) >> inputs.get_value("statistic.full.chi2n_covmat.theory")
            outputs.get_value("cholesky.covmat_full_n") >> inputs.get_value(
                "statistic.full.chi2n_covmat.errors"
            )

            # (2-4) Pearson variable stat errors
            Chi2.replicate(name="statistic.full.chi2p_covmat_variable")
            outputs.get_value("data.proxy") >> inputs.get_value(
                "statistic.full.chi2p_covmat_variable.data"
            )
            outputs.get_value(
                "eventscount.final.concatenated.selected"
            ) >> inputs.get_value("statistic.full.chi2p_covmat_variable.theory")
            outputs.get_value(
                "cholesky.covmat_full_p.stat_variable"
            ) >> inputs.get_value("statistic.full.chi2p_covmat_variable.errors")

            CNPStat.replicate(name="statistic.staterr.cnp")
            outputs.get_value("data.proxy") >> inputs.get_value(
                "statistic.staterr.cnp.data"
            )
            outputs.get_value(
                "eventscount.final.concatenated.selected"
            ) >> inputs.get_value("statistic.staterr.cnp.theory")

            # (3) chi-squared CNP stat
            Chi2.replicate(name="statistic.stat.chi2cnp")
            outputs.get_value("data.proxy") >> inputs.get_value(
                "statistic.stat.chi2cnp.data"
            )
            outputs.get_value(
                "eventscount.final.concatenated.selected"
            ) >> inputs.get_value("statistic.stat.chi2cnp.theory")
            outputs.get_value("statistic.staterr.cnp") >> inputs.get_value(
                "statistic.stat.chi2cnp.errors"
            )

            # (2) chi-squared Pearson stat + pull (fixed Pearson errors)
            Sum.replicate(
                outputs.get_value("statistic.stat.chi2p_iterative"),
                outputs.get_value("statistic.nuisance.all"),
                name="statistic.full.chi2p_iterative",
            )
            # (4) chi-squared CNP stat + pull (fixed Pearson errors)
            Sum.replicate(
                outputs.get_value("statistic.stat.chi2cnp"),
                outputs.get_value("statistic.nuisance.all"),
                name="statistic.full.chi2cnp",
            )

            LogProdDiag.replicate(name="statistic.log_prod_diag")
            outputs.get_value(
                "cholesky.covmat_full_p.stat_variable"
            ) >> inputs.get_value("statistic.log_prod_diag")

            # (7) chi-squared Pearson stat + log|V| (unfixed Pearson errors)
            Sum.replicate(
                outputs.get_value("statistic.stat.chi2p"),
                outputs.get_value("statistic.log_prod_diag"),
                name="statistic.stat.chi2p_unbiased",
            )

            # (8) chi-squared Pearson stat + log|V| + pull (unfixed Pearson errors)
            Sum.replicate(
                outputs.get_value("statistic.stat.chi2p_unbiased"),
                outputs.get_value("statistic.nuisance.all"),
                name="statistic.full.chi2p_unbiased",
            )

            Product.replicate(
                parameters.get_value("all.stats.pearson"),
                outputs.get_value("statistic.full.chi2p_covmat_variable"),
                name="statistic.helper.pearson",
            )
            Product.replicate(
                parameters.get_value("all.stats.neyman"),
                outputs.get_value("statistic.full.chi2n_covmat"),
                name="statistic.helper.neyman",
            )
            # (2-4) CNP covmat
            Sum.replicate(
                outputs.get_value("statistic.helper.pearson"),
                outputs.get_value("statistic.helper.neyman"),
                name="statistic.full.chi2cnp_covmat",
            )
            # fmt: on

        self._setup_labels()

        # Ensure stem nodes are calculated
        self._touch()

    @staticmethod
    def _create_random_generator(seed: int) -> Generator:
        from numpy.random import MT19937, SeedSequence

        (sequence,) = SeedSequence(seed).spawn(1)
        algo = MT19937(seed=sequence.spawn(1)[0])
        return Generator(algo)

    def _touch(self):
        for output in (
            self.storage["outputs"].get_dict("eventscount.final.detector").walkvalues()
        ):
            output.touch()

    def update_frozen_nodes(self):
        for nodes in self._frozen_nodes.values():
            for node in nodes:
                node.unfreeze()
                node.touch()

    def update_covariance_matrix(self):
        self._covariance_matrix.update_matrices()

    def set_parameters(
        self,
        parameter_values: (
            Mapping[str, float | str] | Sequence[tuple[str, float | int]]
        ) = (),
        *,
        mode: Literal["value", "normvalue"] = "value",
    ):
        parameters_storage = self.storage("parameters.all")
        if isinstance(parameter_values, Mapping):
            iterable = parameter_values.items()
        else:
            iterable = parameter_values

        match mode:
            case "value":

                def setter(par, value):
                    par.push(value)
                    print(f"Push {parname}={svalue}")

            case "normvalue":

                def setter(par, value):
                    par.normvalue = value
                    print(f"Set norm {parname}={svalue}")

            case _:
                raise ValueError(mode)

        for parname, svalue in iterable:
            value = float(svalue)
            par = parameters_storage[parname]
            setter(par, value)

    def next_sample(
        self, *, mc_parameters: bool = True, mc_statistics: bool = True
    ) -> None:
        if mc_parameters:
            self.storage.get_value("nodes.mc.parameters.toymc").next_sample()
            self.storage.get_value("nodes.mc.parameters.inputs").touch()

        if mc_statistics:
            self.storage.get_value("nodes.data.pseudo.self").next_sample()

        if mc_parameters:
            self.storage.get_value("nodes.mc.parameters.toymc").reset()
            self.storage.get_value("nodes.mc.parameters.inputs").touch()

    @staticmethod
    def systematic_uncertainties_groups() -> dict[str, str]:
        return dict(_SYSTEMATIC_UNCERTAINTIES_GROUPS)

    def _setup_labels(self):
        labels = LoadYaml(relpath(__file__.replace(".py", "_labels.yaml")))

        processed_keys_set = set()
        self.storage("nodes").read_labels(labels, processed_keys_set=processed_keys_set)
        self.storage("outputs").read_labels(
            labels, processed_keys_set=processed_keys_set
        )
        self.storage("inputs").remove_connected_inputs()
        self.storage.read_paths(index=self.index)
        self.graph.build_index_dict(self.index)

        labels_mk = NestedMKDict(labels, sep=".")
        if not self._strict:
            return

        for key in processed_keys_set:
            labels_mk.delete_with_parents(key)

        if not labels_mk:
            return

        unused_keys = list(labels_mk.walkjoinedkeys())
        if self.dataset == "b":
            may_ignore = {
                "bkg.count_fixed.muonx",
                "bkg.count.muonx",
                "bkg.spectrum.muonx",
                "bkg.spectrum_shape.muonx",
                "statistic.nuisance.parts.bkg.uncertainty_scale_by_site.muonx",
            }
        else:
            may_ignore = set()
        for key_may_ignore in list(may_ignore):
            for i, key_unused in reversed(tuple(enumerate(unused_keys))):
                if key_unused.startswith(key_may_ignore):
                    del unused_keys[i]
                    may_ignore.remove(key_may_ignore)

        if may_ignore:
            raise RuntimeError(
                "The following items to ignore were not used, update the model._setup_labels:\n"
                f"{may_ignore}"
            )

        if not unused_keys:
            return

        raise RuntimeError(
            f"The following label groups were not used: {', '.join(unused_keys)}"
        )

    def make_summary_table(
        self, period: Literal["total", "6AD", "8AD", "7AD"] = "total"
    ) -> DataFrame:
        match period:
            case "total":
                source_fmt = f"summary.{period}.{{name}}"
            case "6AD" | "8AD" | "7AD":
                source_fmt = f"summary.periods.{{name}}.{period}"
            case _:
                raise ValueError(period)

        column_sources = {
            # "count_ibd_candidates": "",
            "ibd_candidates": source_fmt.format(name="ibd_candidates"),
            "daq_time_day": source_fmt.format(name="livetime"),
            "daq_time_day_eff": source_fmt.format(name="efflivetime"),
            "eff": source_fmt.format(name="eff"),
            "rate_acc": source_fmt.format(name="bkg_rate.acc"),
            "rate_fastn": source_fmt.format(name="bkg_rate.fastn"),
            "rate_muonx": source_fmt.format(name="bkg_rate.muonx"),
            "rate_fastn_muonx": source_fmt.format(name="bkg_rate_fastn_muonx"),
            "rate_lihe": source_fmt.format(name="bkg_rate.lihe"),
            "rate_amc": source_fmt.format(name="bkg_rate.amc"),
            "rate_alphan": source_fmt.format(name="bkg_rate.alphan"),
            "rate_bkg_total": source_fmt.format(name="bkg_rate_total"),
            # "rate_nu": ""
        }
        if self._dataset == "b":
            del column_sources["rate_muonx"]
            del column_sources["rate_fastn_muonx"]

        rows = list(self.index["detector"])
        columns = list(column_sources)
        df = DataFrame(index=rows, columns=columns, dtype="f8")

        for key, path in column_sources.items():
            try:
                source = self.storage["outputs"].get_dict(path)
            except KeyError:
                print("error", key)
                import IPython; IPython.embed(colors='neutral') # fmt: skip
                continue
            for k, output in source.walkitems():
                data = output.data
                assert data.size == 1
                value = output.data[0]

                df.loc[k, key] = value
        df[df.isna()] = 0.0

        df["daq_time_day"] /= 60.0 * 60.0 * 24.0

        df.reset_index(inplace=True, names=["name"])
        df = df.astype(
            {
                "name": str,
                "ibd_candidates": int,
            }
        )

        return df

    def print_summary_table(self):
        df = self.make_summary_table()
        print(df.to_string())<|MERGE_RESOLUTION|>--- conflicted
+++ resolved
@@ -2112,6 +2112,7 @@
             # Do the same the the antineutrino spectrum, related to the NEQ correction
             # (applies to 3 isotopes out of 4).
             Product.replicate(
+                parameters.get_value("all.detector.global_normalization"),
                 outputs.get_dict("kinematics.ibd.crosssection_jacobian_oscillations"),
                 outputs.get_dict(
                     "reactor_anue.part.neutrino_per_fission_per_MeV_neq_nominal"
@@ -2122,34 +2123,19 @@
 
             # And for SNF.
             Product.replicate(
+                parameters.get_value("all.detector.global_normalization"),
                 outputs.get_dict("kinematics.ibd.crosssection_jacobian_oscillations"),
                 outputs.get_dict("snf_anue.neutrino_per_second_snf"),
                 name="kinematics.neutrino_cm2_per_MeV_per_fission_per_proton.part.nu_snf",
                 replicate_outputs=combinations["reactor.detector"],
             )
 
-<<<<<<< HEAD
-            #
-            # Multiply by the scaling factors:
-            #  - nu_main: fissions_per_second[p,r,i] × effective live time[p,d] × N protons[d] × efficiency[d]
-            #  - nu_neq:  fissions_per_second[p,r,i] × effective live time[p,d] × N protons[d] × efficiency[d] × nonequilibrium scale[r,i] × neq_factor(=1)
-            #  - nu_snf:                               effective live time[p,d] × N protons[d] × efficiency[d] × SNF scale[r]              × snf_factor(=1)
-            #
-            Product.replicate(
-                    outputs("kinematics.integral.nu_main"),
-                    outputs("reactor_detector.nfissions_nprotons_per_cm2"),
-                    parameters.get_value("all.detector.global_normalization"),
-                    name = "eventscount.parts.nu_main",
-                    replicate_outputs = combinations["reactor.isotope.detector.period"]
-                    )
-=======
             # Main, NEQ and SNF contributions are now stored in nearby with inices
             # `nu_main`, `nu_neq` and `nu_snf` and may be connected to the relevant
             # inputs of the 2d integrators.
             outputs.get_dict(
                 "kinematics.neutrino_cm2_per_MeV_per_fission_per_proton.part"
             ) >> inputs.get_dict("kinematics.integral")
->>>>>>> 041a1e5c
 
             # Multiply by the integrated functions by relevant scaling factors, which
             # togather consist of:
@@ -2158,24 +2144,7 @@
             #             × N protons[d] ×
             #             × efficiency[d]
             Product.replicate(
-<<<<<<< HEAD
-                    outputs("kinematics.integral.nu_neq"),
-                    outputs("reactor_detector.nfissions_nprotons_per_cm2_neq"),
-                    parameters.get_value("all.detector.global_normalization"),
-                    name = "eventscount.parts.nu_neq",
-                    replicate_outputs = combinations["reactor.isotope_neq.detector.period"],
-                    allow_skip_inputs = True,
-                    skippable_inputs_should_contain = ("U238",)
-                    )
-
-            Product.replicate(
-                    outputs("kinematics.integral.nu_snf"),
-                    outputs("reactor_detector.livetime_nprotons_per_cm2_snf"),
-                    parameters.get_value("all.detector.global_normalization"),
-                    name = "eventscount.parts.nu_snf",
-                    replicate_outputs = combinations["reactor.detector.period"]
-                    )
-=======
+                parameters.get_value("all.detector.global_normalization"),
                 outputs.get_dict("kinematics.integral.nu_main"),
                 outputs.get_dict("reactor_detector.nfissions_nprotons_per_cm2"),
                 name="eventscount.parts.nu_main",
@@ -2210,7 +2179,6 @@
                 name="eventscount.parts.nu_snf",
                 replicate_outputs=combinations["reactor.detector.period"],
             )
->>>>>>> 041a1e5c
 
             # Finally sum togather the contributions from reactors and from antineutrino
             # sources (main, NEQ, SNF) obtaining an expected spectrum in each detector
