edges:
  costheta:
    text: "Positron angle cosθ"
    latex: "Positron angle $\\cos\\theta$"
    axis: "$\\cos\\theta$"
    plotmethod: 'none'
  energy_common:
    text: "Common energy (E) bin edges [MeV]"
    axis: "$E$ [MeV]"
    plotmethod: 'none'
  energy_final:
    text: "Final reconstructed energy (Erec) bin edges [MeV]"
    axis: "$E_{\\rm rec}$ [MeV]"
    plotmethod: 'none'
  energy_enu:
    text: "Neutrino energy (Eν) bin edges [MeV]"
    latex: "Neutrino energy $E_{\\nu}$ bin edges [MeV]"
    axis: "$E_{\\nu}$ [MeV]"
    plotmethod: 'none'
  energy_edep:
    text: "Deposited energy (Edep) bin edges [MeV]"
    latex: "Deposited energy $E_{\\rm dep}$ bin edges [MeV]"
    axis: "$E_{\\rm dep}$ [MeV]"
    plotmethod: 'none'
  energy_escint:
    text: "Deposited in scintillator energy (Escint) bin edges [MeV]"
    latex: "Deposited in scintillator energy $E_{\\rm scint}$ bin edges [MeV]"
    axis: "$E_{\\rm scint}$ [MeV]"
    plotmethod: 'none'
  energy_evis:
    text: "Visible energy (Evis) bin edges [MeV]"
    latex: "Visible energy $E_{\\rm vis}$ bin edges [MeV]"
    axis: "$E_{\\rm vis}$ [MeV]"
    plotmethod: 'none'
  energy_erec:
    text: "Reconstructed energy (Erec) bin edges [MeV]"
    latex: "Reconstructed energy $E_{\\rm rec}$ bin edges [MeV]"
    axis: "$E_{\\rm rec}$ [MeV]"
    plotmethod: 'none'
kinematics:
  integration:
    orders_edep:
      text: "Evis integration orders (precision)"
      latex: "$E_{\\rm vis}$ integration orders (precision)"
      axis: "order"
      plotmethod: 'none'
    orders_costheta:
      text: "cosθ integration orders (precision)"
      latex: "$\\cos\\theta$ integration orders (precision)"
      axis: "order"
      plotmethod: 'none'
  sampler:
    node:
      text: "dE, dcosθ integration sampler"
    mesh_edep:
      text: "Deposinted energy integration mesh"
      axis: "$E_{\\rm dep}$ [MeV]"
      plotmethod: 'none'
    mesh_costheta:
      text: "cosθ integration mesh"
      axis: "$\\cos\\theta$"
      plotmethod: 'none'
  ibd:
    crosssection:
      text:  "IBD cross section σ(Eν,cosθ) [cm⁻²/proton]"
      plottitle: "IBD cross section $\\sigma(E_{\\nu}, \\cos\\theta)$"
      latex: "IBD cross section $\\sigma(E_{\\nu}, \\cos\\theta)$ [cm$^{-2}$]"
      axis:  "$\\sigma(E_{\\nu}, \\cos\\theta)$ [cm$^{-2}$]"
    enu:
      text: "Eν mesh [MeV]\\nfor integration"
      latex: "$E_{\\nu}$ mesh [MeV]"
      axis: "$E_{\\nu}$ [MeV]"
    jacobian:
      text: "dEν/dEdep Jacobian"
      axis: "$dE_{\\nu}/dE_{\\rm dep}$"
      latex: "$dE_{\\nu}/dE_{\\rm dep}$ Jacobian"
    crosssection_jacobian:
      text: "Integrable σ(Eν,cosθ)×J(Eν,cosθ) [cm⁻²/proton]"
    crosssection_jacobian_oscillations:
      group:
        text: "Integrable σ(Eν,cosθ)×J(Eν,cosθ)×Psur(Eν) {key} [cm⁻²/proton]"
  neutrino_cm2_per_MeV_per_fission_per_proton:
    part:
      nu_main:
        group:
          text: "Partial differential IBD rate for reator (main) for {key} [#ν·cm²/MeV/fission/proton]"
      nu_neq:
        group:
          text: "Partial differential IBD rate for reactor (non-equilibrium) for {key} [#ν·cm²/MeV/fission/proton]"
      nu_snf:
        group:
          text: "Partial differential IBD rate for spent nuclear fuel for {key} [#ν·cm²/MeV/s/proton]"
  integral:
    nu_main:
      group:
        text: "Partial integrated rate of IBD events from reactor (main) for {key} [#ν·cm²/fission/proton]\\nintegrated"
        axis: "IBD flux [cm²/fission/proton]"
    nu_neq:
      group:
        text: "Partial integrated rate of IBD events from reactor (non-equilibrium) for {key} [#ν·cm²/fission/proton]\\nintegrated"
        axis: "IBD flux [cm²/fission/proton]"
    nu_snf:
      group:
        text: "Partial integrated rate of IBD events from spent nuclear fuel for {key} [#ν·cm²/s/proton]\\nintegrated"
        axis: "IBD flux [cm²/proton]"
daily_data:
  detector:
    days:
      group:
        text: "Day since DAQ start {key}"
    eff:
      group:
        text: "Daily detector efficiency {key}"
    efflivetime:
      group:
        text: "Daily detector effective livetime {key} [s]"
    livetime:
      group:
        text: "Daily detector wall clock livetime {key} [s]"
    rate_acc:
      group:
        text: "Daily rate of accidental background events [#/day]"
    num_acc_s_day:
      group:
        text: "Daily # of accidental background events × day/s [#]"
  reactor:
    power:
      group:
        text: "Daily fractional reactor power for {key}"
    fission_fraction:
      group:
        text: "Daily fission fraction for {key}"
    fission_fraction_scaled:
      group:
        text: "Corrected (fit) daily fission fraction for {key}"
reactor:
  energy_per_fission_weighted_MeV:
    group:
      text: "Partial energy per fission for {key} [MeV/fission]\\nweighted with fission fraction"
  energy_per_fission_average_MeV:
    group:
      text: "Average energy per fission in {index[0]} during {index[1]} [MeV/fission]"
  thermal_power_nominal_MeVs:
    group:
      text: "Reactor {key} thermal power (fit) Wth [MeV/s]"
  thermal_power_nominal_MeVs_central:
    group:
      text: "Reactor {key} fixed (central) thermal power Wth [MeV/s]"
  thermal_power_isotope_MeV_per_second:
    group:
      text: "Fractional thermal power for {index[1]} in {index[0]} during {index[2]} [MeV/s]"
  fissions_per_second:
    group:
      text: "Fissions per second of {index[1]} in {index[0]} during {index[2]} [#fissions/s]"
  energy_per_fission_snf_weighted_MeV:
    group:
      text: "Partial energy per fission for {key} [MeV/fission]\\nfor spent nuclear fuel, weighted with fission fraction"
  energy_per_fission_snf_average_MeV:
    text: "Average energy per fission for spent nuclear fuel [MeV/fission]"
  fissions_per_second_snf:
    group: 
      text: "# of fissions per second for {key} [#fissions/s]\\nfor spent nuclear fuel"
  thermal_power_snf_isotope_MeV_per_second:
    group:
      text: "Fractional thermal power for {index[1]} in {index[0]} [MeV/s]\\nreference for spent nuclear fuel"
eventscount:
  parts:
    nu_main:
      group:
        text: "Partial # of IBD events for {key} [#ν]\\nfrom reactor (main)"
        axis: "# of IBD events"
    nu_neq:
      group:
        text: "Partial # of IBD events for {key} [#ν]\\nfrom non-equilibrium"
        axis: "# of IBD events"
    nu_snf:
      group:
        text: "Partial # of IBD events for {key} [#ν]\\nfrom spent nuclear fuel"
        axis: "# of IBD events"
  raw:
    group:
      text: "# of IBD events in {index[0]} during {index[1]} [#ν]\\nbefore detector effects"
      axis: "# of IBD events"
  iav:
    group:
      text: "# of IBD events (IAV) in {index[0]} during {index[1]} [#ν]"
      axis: "# of IBD events"
  evis:
    group:
      text: "# of IBD events (IAV, LSNL) in {index[0]} during {index[1]} [#ν]"
      axis: "# of IBD events"
  erec:
    group:
      text: "# of IBD events (IAV, LSNL, Erec) in {index[0]} during {index[1]} [#ν]"
      axis: "# of IBD events"
  fine:
    ibd_normalized:
      group:
        text: "Scaled (fit) # of IBD events at {index[0]} during {index[1]} [#ν]\\nfine binning, global normalization and relative efficiency applied"
    ibd_normalized_detector:
      group:
        text: "Scaled (fit) # of IBD events at {index[0]} [#ν]\\nfine binning, global normalization and relative efficiency applied"
    bkg:
      group:
        text: "Total # of background events at {index[0]} during {index[1]} [#]\\nfine binning"
    total:
      group:
        text: "# of IBD candidates at {index[0]} during {index[1]} [#]\\nfine binning"
  final:
    ibd:
      group:
        text: "# of IBD events at {index[0]} during {index[1]} [#]\\nfinal binning, global normalization and relative efficiency applied"
    bkg:
      group:
        text: "Total # of background events at {index[0]} during {index[1]} [#]\\nfinal binning"
    detector_period:
      group:
        text: "# of IBD candidates at {index[0]} during {index[1]} [#ν]\\nfinal binning"
    detector:
      group:
        text: "# of IBD candidates at {index[0]} [#ν]\\nfinal binning"
    concatenated:
      detector_period:
        text: "# of IBD candidates in all detectors and all periods [#ν]\\nconcatenated"
      detector:
        text: "# of IBD candidates in all detectors [#ν]\\nconcatenated"
bkg:
  erec:
    text: "Reconstructed energy (Erec) bin edges [MeV]\\nfor background events"
    latex: "Reconstructed energy $E_{\\rm rec}$ bin edges [MeV] (for background events)"
    axis: "$E_{\\rm rec}$ [MeV]"
    plotmethod: 'none'
  count_acc_fixed_s_day:
    group:
      text: "# of accidental background events in {key} × day/s [#]"
  count_fixed:
    acc: 
      group:
        text: "# of accidental background events in {index[0]} during {index[1]} [#]\\nbefore nuisance"
    alphan: 
      group:
        text: "# of ¹³C(α,n)¹⁶O background events in {index[0]} during {index[1]} [#]\\nbefore nuisance"
    amc: 
      group:
        text: "# of ²⁴¹Am¹³C related background events in {index[0]} during {index[1]} [#]\\nbefore nuisance"
    fastn: 
      group:
        text: "# of fast neutron background events in {index[0]} during {index[1]} [#]\\nbefore nuisance"
    lihe: 
      group:
        text: "# of ⁹Li/⁸He background events in {index[0]} during {index[1]} [#]\\nbefore nuisance"
    muonx: 
      group:
        text: "# of μ decay background events in {index[0]} during {index[1]} [#]\\nbefore nuisance"
  count:
    acc: 
      group:
        text: "# of accidental background events in {index[0]} during {index[1]} [#]"
    alphan: 
      group:
        text: "# of ¹³C(α,n)¹⁶O background events in {index[0]} during {index[1]} [#]"
    amc: 
      group:
        text: "# of ²⁴¹Am¹³C related background events in {index[0]} during {index[1]} [#]"
    fastn: 
      group:
        text: "# of fast neutron background events in {index[0]} during {index[1]} [#]"
    lihe: 
      group:
        text: "# of ⁹Li/⁸He background events in {index[0]} during {index[1]} [#]"
    muonx: 
      group:
        text: "# of μ decay background events in {index[0]} during {index[1]} [#]"
  spectrum:
    acc: 
      group:
        text: "# of accidental background events in {index[0]} during {index[1]} [#]"
    alphan: 
      group:
        text: "# of ¹³C(α,n)¹⁶O background events in {index[0]} during {index[1]} [#]"
    amc: 
      group:
        text: "# of ²⁴¹Am¹³C related background events in {index[0]} during {index[1]} [#]"
    fastn: 
      group:
        text: "# of fast neutron background events in {index[0]} during {index[1]} [#]"
    lihe: 
      group:
        text: "# of ⁹Li/⁸He background events in {index[0]} during {index[1]} [#]"
    muonx: 
      group:
        text: "# of μ decay background events in {index[0]} during {index[1]} [#]"
  spectrum_per_day:
    acc: 
      group:
        text: "Rate of accidental background events in {key} [#/day]"
    alphan: 
      group:
        text: "Rate of ¹³C(α,n)¹⁶O background events in {key} [#/day]"
    amc: 
      group:
        text: "Rate of ²⁴¹Am¹³C related background events in {key} [#/day]"
    fastn: 
      group:
        text: "Rate of fast neutron background events in {key} [#/day]"
    lihe: 
      group:
        text: "Rate of ⁹Li/⁸He background events in {key} [#/day]"
  spectrum_shape:
    acc: 
      group:
        text: "Shape of spectrum of accidental background events in {key}"
    alphan: 
      group:
        text: "Shape of spectrum of ¹³C(α,n)¹⁶O background events in {key}"
    amc: 
      group:
        text: "Shape of spectrum of ²⁴¹Am¹³C related background events in {key}"
    fastn: 
      group:
        text: "Shape of spectrum of fast neutron background events in {key}"
    lihe: 
      group:
        text: "Shape of spectrum of ⁹Li/⁸He background events in {key}"
    muonx: 
      group:
        text: "Shape of spectrum of μ decay background events in {key}"
oscprob:
  group:
    text: "ν̅(e) survival probability {key}"
    latex: "$\\bar{{\\nu}}_e$ survival probability {key}"
    axis: "$P_{{\\rm ee}}$"
    plotmethod: "slicesy"
reactor_anue:
  neutrino_per_fission_per_MeV_nominal:
    group:
      text: "Nominal ν̅ spectrum {key} [#ν/fission/MeV]\\ninterpolated"
  neutrino_per_fission_per_MeV_input:
    spec:
      group:
        text: "Input ν̅ spectrum for {key} [#ν/fission/MeV]"
    enu:
        text: "Input ν̅ spectrum neutrino energy (Eν) [MeV]"
        axis: '$E_{\nu}$ [MeV]'
  part:
    neutrino_per_fission_per_MeV_main:
      group:
        text: "ν̅ spectrum (main) for {key} [#ν/fission/MeV]\\nfit free and constrained corrections"
    neutrino_per_fission_per_MeV_neq_nominal:
      group:
        text: "Nominal ν̅ spectrum for non-equilibrium for {key} [#ν/fission/MeV]"
  spec_indexer:
    text: "Lookup segment index\\nfor interpolation of input ν̅ spectrum"
  spectrum_free_correction:
    spec_model_edges:
      text: "Eν segment edges [MeV]\\nfor parametrization of reactor ν̅ spectrum shape"
      axis: '$E_{\nu}$ [MeV]'
    input:
      text: "Free correction (parameters) for ν̅ spectrum shape\\nat input Eν"
    correction:
      text: "Free correction weights for ν̅ spectrum shape\\nat input Eν"
    interpolated:
      text: "Free correction weights for ν̅ spectrum shape\\ninterpolated"
    indexer:
      text: "Lookup segment index\\nfor interpolation of free ν̅ spectrum shape"
  spectrum_uncertainty:
    enu_centers:
      text: "Eν segment centers [MeV]\\nfor parametrization of uncertainties of ν̅ spectrum shape"
      axis: '$E_{\nu}$ [MeV]'
    correction_index:
      text: "Lookup segment index\\nfor interpolation of uncertainties of ν̅ spectrum shape"
    correction_interpolated:
      group:
        text: "Constrained correction factor for ν̅ spectrum shape of {key}\\ncorrelated × uncorrelated, fit, interpolated"
    uncertainty:
      corr:
        group:
          text: "Correlated ν̅ spectrum shape uncertainty for {key}\\nat input Eν"
      uncorr:
        group:
          text: "Uncorrelated ν̅ spectrum shape uncertainty for {key}\\nat input Eν"
    scale:
      uncorr:
        group:
          text: "Constrained correction to ν̅ spectrum shape for {key}\\nnormal unit, uncorrelated, fit, at input Eν"
    correction:
      corr:
        group:
          text: "Constrained correction to ν̅ spectrum shape for {key}\\ncorrelated, fit, at input Eν"
      uncorr:
        group:
          text: "Constrained correction to ν̅ spectrum shape for {key}\\nuncorrelated, fit, at input Eν"
      corr_factor:
        group:
          text: "Constrained correction factor to ν̅ spectrum shape for {key}\\ncorrelated, fit, at input Eν"
      uncorr_factor:
        group:
          text: "Constrained correction factor to ν̅ spectrum shape for {key}\\nuncorrelated, fit, at input Eν"
      full:
        group:
          text: "Constrained correction factor to ν̅ spectrum shape for {key}\\ncorrelated×uncorrelated, fit, at input Eν"
reactor_nonequilibrium_anue:
  correction_input:
    enu:
      text: "Eν segment centers [MeV]\\nnon-equilibrium ν̅ spectrum shape correction"
      axis: '$E_{\nu}$ [MeV]'
    nonequilibrium_correction:
      group:
        text: "Correction to ν̅ spectrum due to non-equilibrium correction to {key}\\nat input Eν"
  correction_indexer:
    text: "Lookup segment index\\nfor interpolation of NEQ ν̅ spectrum shape correction"
  correction_interpolated:
    group:
      text: "Correction to ν̅ spectrum due to non-equilibrium correction to {key}\\ninterpolated"
snf_anue:
  correction_input:
    enu:
      text: "Eν segment centers [MeV]\\nspent nuclear fuel ν̅ spectrum shape correction"
      axis: '$E_{\nu}$ [MeV]'
    snf_correction:
      group:
        text: "Correction to ν̅ spectrum due to spent nuclear fuel from {key}\\nat input Eν"
  correction_indexer:
    text: "Lookup segment index\\nfor interpolation of SNF ν̅ spectrum shape correction"
  correction_interpolated:
    group:
      text: "Correction to ν̅ spectrum due to spent nuclear fuel from {key}\\ninterpolated"
  neutrino_per_second_isotope:
    group:
      text: "Partial rate of ν̅ from for {key} [#ν/s/MeV]\\nfor spent nuclear fuel "
  neutrino_per_second:
    group:
      text: "Rate of ν̅ for {key} [#ν/s/MeV]\\nfor spent nuclear fuel"
  neutrino_per_second_snf:
    group:
      text: "Rate of ν̅ from spent nuclear fuel for {key} [#ν/s/MeV]\\n interpolated"
reactor_detector:
  nfissions_daily:
    group:
      text: "Daily observable # of fissions for {key} [#fissions]"
  nfissions:
    group:
      text: "Observable # of fissions of {index[1]} in {index[0]} in {index[2]} during {index[3]} [#fissions]"
  nfissions_nprotons_per_cm2:
    group:
      text: "#fissions × #target protons × baseline factor {key} [#fissions·#protons/cm²]\\nfor main IBD flux"
  nfissions_nprotons_per_cm2_neq:
    group:
      text: "Scaled (fit) #fissions × #target protons × baseline factor {key} [#fissions·#protons/cm²]\\nfor non-equilibrium IBD flux"
  livetime_nprotons_per_cm2_snf:
    group:
      text: "Scaled (fit) #target protons × effective livetime × baseline factor {key} [#protons·s/cm²]\\nfor spent nuclear fuel IBD flux"
  baseline_factor_per_cm2:
    group:
      text: "1/(4πL²) factor {key} [cm⁻²]"
      latex: "$1/\\left(4\\pi^2\\right)$ factor {key} [cm$^{-2}$]"
detector:
  nprotons:
    group:
      text: "Actual # of target protons in {key} [#protons]"
  normalization:
    group:
      text: "Detector normalization for {key}"
  livetime:
    group:
      text: "Wall clock detector livetime {key} [s]"
  efflivetime:
    group:
      text: "Effective detector livetime {key} [s]"
  efflivetime_days:
    group:
      text: "Effective detector livetime {key} [day]"
  iav:
    matrix_raw:
      text: "IAV matrix (MC)"
    matrix_rescaled:
      group:
        text: "IAV matrix with adjusted (fit) offdiagonal elements at {key}"
  lsnl:
    curves:
      edep:
        text: "LSNL input coarse deposited energy for Evis(Edep) [MeV]"
      evis_parts:
        group:
          text: "Input coarse Evisᵢ(Edep) {key} curve for LSNL [MeV]"
      evis_parts_scaled:
        group:
          text: "Input coarse Evisᵢ(Edep) {key} curve for LSNL [MeV]\\nscaled (fit relative energy scale)"
      evis_coarse:
        text: "Input coarse Evis(Edep) for LSNL [MeV]"
      evis_coarse_monotonous:
        text: "Input coarse LSNL Evis(Edep) [MeV]\\nensured to be monotonous"
      evis_coarse_monotonous_scaled:
        group:
          text: "Input coarse LSNL Evis(Edep) for {key} [MeV]\\nensured to be monotonous and scaled (fit relative energy scale)"
      evis:
        group:
          text: "Visible energy (LSNL×relative energy scale) for {key} [MeV]"
    indexer_fwd:
      text: "Segment lookup for Evis(Edep)\\ninterpolation for LSNL correction"
    interpolated_fwd:
      text: "Interpolated Evis(Edep) for LSNL correction [MeV]"
    indexer_bwd:
      group:
        text: "Segment lookup for Edep(Evis) for {key}\\ninverse interpolation for LSNL correction"
    interpolated_bwd:
      group:
        text: "Interpolated Edep(Evis) for LSNL correction for {key} [MeV]"
    matrix:
      group:
        text: "Energy scale correction matrix for {key}\\nLSNL×relative energy scale"
  eres:
    e_bincenter:
      text: "Bin centers for visible energy (Evis) [MeV]"
    sigma_rel:
      text: "Relative energy resolution width σ(Evis)/Evis"
    matrix:
      text: "Energy resolution matrix"
  rebin:
    matrix_ibd:
      text: "Rebinning matrix for IBD events"
    matrix_bkg:
      text: "Rebinning matrix for background events"
mc:
  parameters:
    toymc: 
      text: "MC values for nuisance parameters (nomal unit)"
    inputs: 
      text: "Node to set nuisance parameters values"
data:
<<<<<<< HEAD
  # real:
  #   erec:
  #     text: "Reconstructed energy (Erec) bin edges [MeV]\\nfor IBD events (real data)"
  #     latex: "Reconstructed energy $E_{\\rm rec}$ bin edges [MeV] (for IBD events, real data)"
  #     axis: "$E_{\\rm rec}$ [MeV]"
  #   fine:
  #     group:
  #       text: "Scaled (fit) # of IBD events at {index[0]} during {index[1]} [#ν]\\nfine binning, real data"
  #   final:
  #     detector:
  #       group:
  #         text: "# of IBD events at {index[0]} [#]\\nfinal binning, real data"
  #     detector_period:
  #       group:
  #         text: "# of IBD events at {index[0]} during {index[1]} [#]\\nfinal binning, real data"
  #   concatenated:
  #     detector:
  #       text: "# of IBD candidates in all detectors and all periods [#ν]\\nconcatenated, real data"
  #     detector_period:
  #       text: "# of IBD candidates in all detectors [#ν]\\nconcatenated, real data"
=======
  real:
    erec:
      text: "Reconstructed energy (Erec) bin edges [MeV]\\nfor IBD events (real data)"
      latex: "Reconstructed energy $E_{\\rm rec}$ bin edges [MeV] (for IBD events, real data)"
      axis: "$E_{\\rm rec}$ [MeV]"
    fine:
      group:
        text: "Scaled (fit) # of IBD events at {index[0]} during {index[1]} [#ν]\\nfine binning, real data"
    final:
      detector:
        group:
          text: "# of IBD events at {index[0]} [#]\\nfinal binning, real data"
      detector_period:
        group:
          text: "# of IBD events at {index[0]} during {index[1]} [#]\\nfinal binning, real data"
    concatenated:
      detector:
        text: "# of IBD candidates in all detectors and all periods [#ν]\\nconcatenated, real data"
      detector_period:
        text: "# of IBD candidates in all detectors [#ν]\\nconcatenated, real data"
>>>>>>> e6e140ed
  proxy:
    text: "Switcher of the data source for likelihood"
  pseudo:
    self:
      text: "Pseudo data (this model) node for likelihood"
covariance:
  jacobians:
    oscprob:
      text: "Jacobian for constrained neutrino oscillation parameters\\nΔm²₂₁ and sin²2θ₁₂"
    eres:
      text: "Jacobian for energy resolution parameters"
    lsnl:
      text: "Jacobian for Liquid Scintillator Non-Linearity (LSNL) parameters"
    iav:
      text: "Jacobian for Inner Acrylic Vessel (IAV) parameters"
    detector_relative:
      text: "Jacobian for relative detector efficiency and energy scale parameters"
    energy_per_fission:
      text: "Jacobian for average fission energy parameters"
    nominal_thermal_power:
      text: "Jacobian for reactor thermal power parameters"
    snf:
      text: "Jacobian for spent nuclear fuel parameters"
    neq:
      text: "Jacobian for non-equilibrium correction parameters"
    fission_fraction:
      text: "Jacobian for fission fraction parameters"
    bkg_rate:
      text: "Jacobian for background rate parameters"
    hm_corr:
      text: "Jacobian for correlated ν̅ spectrum parameters"
    hm_uncorr:
      text: "Jacobian for uncorrelated ν̅ spectrum parameters"
  covmat_syst:
    oscprob:
      text: "Systematic covariance matrix for constrained neutrino oscillation parameters\\nΔm²₂₁ and sin²2θ₁₂"
    eres:
      text: "Systematic covariance matrix for energy resolution parameters"
    lsnl:
      text: "Systematic covariance matrix for Liquid Scintillator Non-Linearity (LSNL) parameters"
    iav:
      text: "Systematic covariance matrix for Inner Acrylic Vessel (IAV) parameters"
    detector_relative:
      text: "Systematic covariance matrix for relative detector efficiency and energy scale parameters"
    energy_per_fission:
      text: "Systematic covariance matrix for average fission energy parameters"
    nominal_thermal_power:
      text: "Systematic covariance matrix for reactor thermal power parameters"
    snf:
      text: "Systematic covariance matrix for spent nuclear fuel parameters"
    neq:
      text: "Systematic covariance matrix for non-equilibrium correction parameters"
    fission_fraction:
      text: "Systematic covariance matrix for fission fraction parameters"
    bkg_rate:
      text: "Systematic covariance matrix for background rate parameters"
    hm_corr:
      text: "Systematic covariance matrix for correlated ν̅ spectrum parameters"
    hm_uncorr:
      text: "Systematic covariance matrix for uncorrelated ν̅ spectrum parameters"
    sum:
      text: "Systematic covariance matrix"
  data:
    fixed:
      text: "Statistical variance (fixed) for covariance matrix calculation"
  covmat_full_p:
    stat_fixed:
      text: "Full covariance matrix\\nstat+syst, fixed Pearson's statistical uncertainties"
    stat_variable:
      text: "Full covariance matrix\\nstat+syst, variable Pearson's statistical uncertainties"
  covmat_full_n:
    text: "Full covariance matrix\\nstat+syst, Neyman's statistical uncertainties"
cholesky:
  stat:
    variable:
      text: "Pearson's statistical uncertainty, variable"
    fixed:
      text: "Pearson's statistical uncertainty, fixed"
    data:
      fixed:
        text: "Neyman's statistical uncertainty"
  covmat_full_p:
    stat_fixed:
      text: "Cholesky decomposition of full covariance matrix\\nstat+syst, fixed Pearson's statistical uncertainties"
    stat_variable:
      text: "Cholesky decomposition of full covariance matrix\\nstat+syst, variable Pearson's statistical uncertainties"
  covmat_full_n:
    text: "Cholesky decomposition of full covariance matrix\\nstat+syst, Neyman's statistical uncertainties"
statistic:
  staterr:
    cnp:
      text: "CNP statistical uncertainty (variable)"
  log_prod_diag:
    text: "2ln\\|V\\| unbiasing term for χ²"
  helper:
    neyman:
      text: "Neyman's contribution to CNP χ²\\nstat+syst, covariance matrix"
    pearson:
      text: "Pearson's contribution to CNP χ²\\nstat+syst, covariance matrix"
  stat:
    chi2cnp:
      text: "Combined Neyman-Pearson's χ² with statistical uncertainties"
    chi2p:
      text: "Pearson's χ² with statistical uncertainties\\nvariable stat uncertainties"
    chi2p_unbiased:
      text: "Unbiased Pearson's χ² with statistical uncertainties\\nvariable stat uncertainties"
    chi2p_iterative:
      text: "Pearson's χ² with statistical uncertainties\\nfixed stat uncertainties"
    chi2n:
      text: "Neyman's χ² with statistical uncertainties"
  full:
    chi2cnp:
      text: "Combined Neyman-Pearson's χ² with statistical and systematic uncertainties\\nnuisance terms"
    chi2cnp_covmat:
      text: "Combined Neyman-Pearson's χ² with statistical and systematic uncertainties\\ncovariance matrix"
    chi2p_unbiased:
      text: "Unbiased Pearson's χ² with statistical and systematic uncertainties\\nvariable stat uncertainties, nuisance terms"
    chi2p_covmat_fixed:
      text: "Pearson's χ² with statistical and systematic uncertainties\\nfixed stat uncertainties, covariance matrix"
    chi2p_covmat_variable:
      text: "Pearson's χ² with statistical and systematic uncertainties\\nvariable stat uncertainties, covariance matrix"
    chi2p_iterative:
      text: "Pearson's χ² with statistical and systematic uncertainties\\nfixed stat uncertainties"
    chi2n_covmat:
      text: "Neyman's χ² with statistical and systematic uncertainties\\ncovariance matrix"
  nuisance:
    all:
      text: "χ² nuisance term"
    parts:
      detector:
        detector_relative:
          text: "χ² nuisance term for relative detector efficiency and energy scale parameters"
        eres:
          text: "χ² nuisance term for energy resolution parameters"
        iav_offdiag_scale_factor:
          text: "χ² nuisance term for Inner Acrylic Vessel (IAV) parameters"
        lsnl_scale_a:
          text: "χ² nuisance term for Liquid Scintillator Non-Linearity (LSNL) parameters"
      reactor:
        fission_fraction_scale:
          text: "χ² nuisance term for fission fraction uncertainty"
        energy_per_fission:
          text: "χ² nuisance term for average fission energy parameters"
        nominal_thermal_power:
          text: "χ² nuisance term for reactor thermal power parameters"
        snf_scale:
          text: "χ² nuisance term for spent nuclear fuel parameters"
        nonequilibrium_scale:
          text: "χ² nuisance term for non-equilibrium correction parameters"
      reactor_anue:
        spectrum_uncertainty:
          corr:
            text: "χ² nuisance term for correlated ν̅ spectrum parameters"
          uncorr:
            group:
              text: "χ² nuisance term for uncorrelated ν̅ spectrum parameters for {key}"
      oscprob:
        text: "χ² nuisance term for constrained neutrino oscillation parameters\\nΔm²₂₁ and sin²2θ₁₂"
      bkg:
        rate:
          acc:
            text: "χ² nuisance term for parameters for background rate\\naccidentals"
          alphan:
            text: "χ² nuisance term for parameters for background rate\\n¹³C(α,n)¹⁶O"
          amc:
            text: "χ² nuisance term for parameters for background rate\\n²⁴¹Am¹³C"
          fastn:
            text: "χ² nuisance term for parameters for background rate\\nfast neutrons"
          lihe:
            text: "χ² nuisance term for parameters for background rate\\n⁹Li/⁸He"
        rate_scale:
          acc:
            text: "χ² nuisance term for parameters for background rate\\naccidentals"
        uncertainty_scale:
          amc:
            text: "χ² nuisance term for parameters for background rate\\n²⁴¹Am¹³C"
        uncertainty_scale_by_site:
          fastn:
            text: "χ² nuisance term for parameters for background rate\\nfast neutrons"
          lihe:
            text: "χ² nuisance term for parameters for background rate\\n⁹Li/⁸He"
          muonx:
            text: "χ² nuisance term for parameters for background rate\\nμ decay"
summary:
  total:
    bkg_count:
      group:
        text: "Total # of {index[0]} background events in {index[1]}"
    bkg_rate_s:
      group:
        text: "Total rate of {index[0]} background events in {index[1]}"
    bkg_rate:
      group:
        text: "Total rate {index[0]} background events in {index[1]}"
    eff:
      group:
        text: "Total detector {index[0]} efficiency"
    efflivetime:
      group:
        text: "Total detector {index[0]} effective livetime [s]"
    livetime:
      group:
        text: "Total detector {index[0]} wall clock livetime [s]"
  periods:
    bkg_count:
      group:
        text: "Total # of {index[0]} background events in {index[2]} during {index[1]}"
    bkg_rate_s:
      group:
        text: "Total rate of {index[0]} background events in {index[2]} during {index[1]}"
    bkg_rate:
      group:
        text: "Total rate {index[0]} background events in {index[2]} during {index[1]}"
    eff:
      group:
        text: "Total detector {index[1]} efficiency during {index[0]}"
    efflivetime:
      group:
        text: "Total detector {index[1]} effective livetime during {index[0]} [s]"
    livetime:
      group:
        text: "Total detector {index[1]} wall clock livetime during {index[0]} [s]"
<|MERGE_RESOLUTION|>--- conflicted
+++ resolved
@@ -528,28 +528,6 @@
     inputs: 
       text: "Node to set nuisance parameters values"
 data:
-<<<<<<< HEAD
-  # real:
-  #   erec:
-  #     text: "Reconstructed energy (Erec) bin edges [MeV]\\nfor IBD events (real data)"
-  #     latex: "Reconstructed energy $E_{\\rm rec}$ bin edges [MeV] (for IBD events, real data)"
-  #     axis: "$E_{\\rm rec}$ [MeV]"
-  #   fine:
-  #     group:
-  #       text: "Scaled (fit) # of IBD events at {index[0]} during {index[1]} [#ν]\\nfine binning, real data"
-  #   final:
-  #     detector:
-  #       group:
-  #         text: "# of IBD events at {index[0]} [#]\\nfinal binning, real data"
-  #     detector_period:
-  #       group:
-  #         text: "# of IBD events at {index[0]} during {index[1]} [#]\\nfinal binning, real data"
-  #   concatenated:
-  #     detector:
-  #       text: "# of IBD candidates in all detectors and all periods [#ν]\\nconcatenated, real data"
-  #     detector_period:
-  #       text: "# of IBD candidates in all detectors [#ν]\\nconcatenated, real data"
-=======
   real:
     erec:
       text: "Reconstructed energy (Erec) bin edges [MeV]\\nfor IBD events (real data)"
@@ -570,7 +548,6 @@
         text: "# of IBD candidates in all detectors and all periods [#ν]\\nconcatenated, real data"
       detector_period:
         text: "# of IBD candidates in all detectors [#ν]\\nconcatenated, real data"
->>>>>>> e6e140ed
   proxy:
     text: "Switcher of the data source for likelihood"
   pseudo:
