--- conflicted
+++ resolved
@@ -1389,7 +1389,6 @@
 
             from dgf_statistics.MonteCarlo import MonteCarlo
             MonteCarlo.replicate(
-<<<<<<< HEAD
                 name="pseudo.data.self",
                 mode=self._monte_carlo_mode,
                 generator=self._random_generator,
@@ -1402,14 +1401,6 @@
                 name="pseudo.data.proxy",
             )
             outputs.get_value("pseudo.data.self") >> inputs.get_value("pseudo.data.proxy.input")
-=======
-                name="data.pseudo",
-                mode=self._monte_carlo_mode,
-                generator=self._random_generator,
-            )
-            outputs.get_value("eventscount.final.concatenated.selected") >> inputs.get_value("data.pseudo.data")
-            self._frozen_nodes["pseudodata"] = (nodes.get_value("data.pseudo"),)
->>>>>>> b2f71bfa
 
             MonteCarlo.replicate(
                 name="covariance.data.fixed",
@@ -1436,11 +1427,7 @@
             outputs.get_value("covariance.data.fixed") >> inputs.get_value("cholesky.stat.fixed")
 
             Cholesky.replicate(name="cholesky.stat.data.fixed")
-<<<<<<< HEAD
             outputs.get_value("pseudo.data.proxy") >> inputs.get_value("cholesky.stat.data.fixed")
-=======
-            outputs.get_value("data.pseudo") >> inputs.get_value("cholesky.stat.data.fixed")
->>>>>>> b2f71bfa
 
             from dagflow.lib.SumMatOrDiag import SumMatOrDiag
             SumMatOrDiag.replicate(name="covariance.covmat_full_p.stat_fixed")
@@ -1458,11 +1445,7 @@
             outputs.get_value("covariance.covmat_full_p.stat_variable") >> inputs.get_value("cholesky.covmat_full_p.stat_variable")
 
             SumMatOrDiag.replicate(name="covariance.covmat_full_n")
-<<<<<<< HEAD
             outputs.get_value("pseudo.data.proxy") >> nodes.get_value("covariance.covmat_full_n")
-=======
-            outputs.get_value("data.pseudo") >> nodes.get_value("covariance.covmat_full_n")
->>>>>>> b2f71bfa
             outputs.get_value("covariance.covmat_syst.sum") >> nodes.get_value("covariance.covmat_full_n")
 
             Cholesky.replicate(name="cholesky.covmat_full_n")
@@ -1474,78 +1457,46 @@
             Chi2.replicate(name="statistic.stat.chi2p_iterative")
             outputs.get_value("eventscount.final.concatenated.selected") >> inputs.get_value("statistic.stat.chi2p_iterative.theory")
             outputs.get_value("cholesky.stat.fixed") >> inputs.get_value("statistic.stat.chi2p_iterative.errors")
-<<<<<<< HEAD
             outputs.get_value("pseudo.data.proxy") >> inputs.get_value("statistic.stat.chi2p_iterative.data")
-=======
-            outputs.get_value("data.pseudo") >> inputs.get_value("statistic.stat.chi2p_iterative.data")
->>>>>>> b2f71bfa
 
             # (2-2) chi-squared Neyman stat
             Chi2.replicate(name="statistic.stat.chi2n")
             outputs.get_value("eventscount.final.concatenated.selected") >> inputs.get_value("statistic.stat.chi2n.theory")
             outputs.get_value("cholesky.stat.data.fixed") >> inputs.get_value("statistic.stat.chi2n.errors")
-<<<<<<< HEAD
             outputs.get_value("pseudo.data.proxy") >> inputs.get_value("statistic.stat.chi2n.data")
-=======
-            outputs.get_value("data.pseudo") >> inputs.get_value("statistic.stat.chi2n.data")
->>>>>>> b2f71bfa
 
             # (2-1)
             Chi2.replicate(name="statistic.stat.chi2p")
             outputs.get_value("eventscount.final.concatenated.selected") >> inputs.get_value("statistic.stat.chi2p.theory")
             outputs.get_value("cholesky.stat.variable") >> inputs.get_value("statistic.stat.chi2p.errors")
-<<<<<<< HEAD
             outputs.get_value("pseudo.data.proxy") >> inputs.get_value("statistic.stat.chi2p.data")
 
             # (5) chi-squared Pearson syst (fixed Pearson errors)
             Chi2.replicate(name="statistic.full.chi2p_covmat_fixed")
             outputs.get_value("pseudo.data.proxy") >> inputs.get_value("statistic.full.chi2p_covmat_fixed.data")
-=======
-            outputs.get_value("data.pseudo") >> inputs.get_value("statistic.stat.chi2p.data")
-
-            # (5) chi-squared Pearson syst (fixed Pearson errors)
-            Chi2.replicate(name="statistic.full.chi2p_covmat_fixed")
-            outputs.get_value("data.pseudo") >> inputs.get_value("statistic.full.chi2p_covmat_fixed.data")
->>>>>>> b2f71bfa
             outputs.get_value("eventscount.final.concatenated.selected") >> inputs.get_value("statistic.full.chi2p_covmat_fixed.theory")
             outputs.get_value("cholesky.covmat_full_p.stat_fixed") >> inputs.get_value("statistic.full.chi2p_covmat_fixed.errors")
 
             # (2-3) chi-squared Neyman syst
             Chi2.replicate(name="statistic.full.chi2n_covmat")
-<<<<<<< HEAD
             outputs.get_value("pseudo.data.proxy") >> inputs.get_value("statistic.full.chi2n_covmat.data")
-=======
-            outputs.get_value("data.pseudo") >> inputs.get_value("statistic.full.chi2n_covmat.data")
->>>>>>> b2f71bfa
             outputs.get_value("eventscount.final.concatenated.selected") >> inputs.get_value("statistic.full.chi2n_covmat.theory")
             outputs.get_value("cholesky.covmat_full_n") >> inputs.get_value("statistic.full.chi2n_covmat.errors")
 
             # (2-4) Pearson variable stat errors
             Chi2.replicate(name="statistic.full.chi2p_covmat_variable")
-<<<<<<< HEAD
             outputs.get_value("pseudo.data.proxy") >> inputs.get_value("statistic.full.chi2p_covmat_variable.data")
-=======
-            outputs.get_value("data.pseudo") >> inputs.get_value("statistic.full.chi2p_covmat_variable.data")
->>>>>>> b2f71bfa
             outputs.get_value("eventscount.final.concatenated.selected") >> inputs.get_value("statistic.full.chi2p_covmat_variable.theory")
             outputs.get_value("cholesky.covmat_full_p.stat_variable") >> inputs.get_value("statistic.full.chi2p_covmat_variable.errors")
 
             from dgf_statistics.CNPStat import CNPStat
             CNPStat.replicate(name="statistic.staterr.cnp")
-<<<<<<< HEAD
             outputs.get_value("pseudo.data.proxy") >> inputs.get_value("statistic.staterr.cnp.data")
-=======
-            outputs.get_value("data.pseudo") >> inputs.get_value("statistic.staterr.cnp.data")
->>>>>>> b2f71bfa
             outputs.get_value("eventscount.final.concatenated.selected") >> inputs.get_value("statistic.staterr.cnp.theory")
 
             # (3) chi-squared CNP stat
             Chi2.replicate(name="statistic.stat.chi2cnp")
-<<<<<<< HEAD
             outputs.get_value("pseudo.data.proxy") >> inputs.get_value("statistic.stat.chi2cnp.data")
-=======
-            outputs.get_value("data.pseudo") >> inputs.get_value("statistic.stat.chi2cnp.data")
->>>>>>> b2f71bfa
             outputs.get_value("eventscount.final.concatenated.selected") >> inputs.get_value("statistic.stat.chi2cnp.theory")
             outputs.get_value("statistic.staterr.cnp") >> inputs.get_value("statistic.stat.chi2cnp.errors")
 
@@ -1661,26 +1612,13 @@
     def next_sample(
         self, *, mc_parameters: bool = True, mc_statistics: bool = True
     ) -> None:
-<<<<<<< HEAD
-        # if mc_parameters:
-        #     self.storage.get_value("nodes.pseudo.parameters.toymc").next_sample()
-        #     self.storage.get_value("nodes.pseudo.parameters.inputs").touch()
-
-        if mc_statistics:
-            self.storage.get_value("nodes.pseudo.data.self").next_sample()
-
-        # if mc_parameters:
-        #     self.storage.get_value("nodes.pseudo.parameters.toymc").reset()
-        #     self.storage.get_value("nodes.pseudo.parameters.inputs").touch()
-=======
         if mc_parameters:
             self.storage.get_value("nodes.mc.parameters.toymc").next_sample()
             self.storage.get_value("nodes.mc.parameters.inputs").touch()
 
         if mc_statistics:
-            self.storage.get_value("nodes.data.pseudo").next_sample()
+            self.storage.get_value("nodes.pseudo.data.self").next_sample()
 
         if mc_parameters:
             self.storage.get_value("nodes.mc.parameters.toymc").reset()
-            self.storage.get_value("nodes.mc.parameters.inputs").touch()
->>>>>>> b2f71bfa
+            self.storage.get_value("nodes.mc.parameters.inputs").touch()