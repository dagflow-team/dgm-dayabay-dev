from collections.abc import Mapping, Sequence
from itertools import product
from pathlib import Path
from typing import Literal

from more_itertools import ilen
from numpy import ndarray

from dagflow.bundles.file_reader import FileReader
from dagflow.bundles.load_array import load_array
from dagflow.bundles.load_graph import load_graph, load_graph_data
from dagflow.bundles.load_parameters import load_parameters
from dagflow.graph import Graph
from dagflow.lib.arithmetic import Division, Product, Sum
from dagflow.lib.InterpolatorGroup import InterpolatorGroup
from dagflow.storage import NodeStorage
from dagflow.tools.schema import LoadYaml
from multikeydict.nestedmkdict import NestedMKDict

SourceTypes = Literal["tsv", "hdf5", "root", "npz"]


class model_dayabay_v0:
    __slots__ = (
        "storage",
        "graph",
        "inactive_detectors",
        "index",
        "combinations",
        "_override_indices",
        "_path_data",
        "_source_type",
        "_strict",
        "_close",
        "_spectrum_correction_mode",
        "_fission_fraction_normalized",
    )

    storage: NodeStorage
    graph: Graph | None
    inactive_detectors: tuple[set[str], ...]
    index: dict[str, tuple[str,...]]
    combinations: dict[str, tuple[tuple[str,...],...]]
    _path_data: Path
    _override_indices: Mapping[str, Sequence[str]]
    _source_type: SourceTypes
    _strict: bool
    _close: bool
    _spectrum_correction_mode: Literal["linear", "exponential"]
    _fission_fraction_normalized: bool

    def __init__(
        self,
        *,
        source_type: SourceTypes = "npz",
        strict: bool = True,
        close: bool = True,
        override_indices: Mapping[str, Sequence[str]] = {},
        spectrum_correction_mode: Literal["linear", "exponential"] = "exponential",
        fission_fraction_normalized: bool = False,
        parameter_values: dict[str, float | str] = {},
    ):
        self._strict = strict
        self._close = close

        self.graph = None
        self.storage = NodeStorage()
        self._path_data = Path("data/dayabay-v0")
        self._source_type = source_type
        self._override_indices = override_indices
        self._spectrum_correction_mode = spectrum_correction_mode
        self._fission_fraction_normalized = fission_fraction_normalized

        self.inactive_detectors = ({"6AD", "AD22"}, {"6AD", "AD34"}, {"7AD", "AD11"})
        self.index = {}
        self.combinations = {}

        self.build()

        if parameter_values:
            self.set_parameters(parameter_values)

    def build(self):
        storage = self.storage
        path_data = self._path_data

        path_parameters = path_data / "parameters"
        path_arrays = path_data / self._source_type
        path_root = path_data / "root"

        from dagflow.tools.schema import LoadPy

        antineutrino_model_edges = LoadPy(
            path_parameters / "reactor_antineutrino_spectrum_edges.py",
            variable="edges",
            type=ndarray,
        )

        index_names = {
            "U235": "²³⁵U",
            "U238": "²³⁸U",
            "Pu239": "²³⁹Pu",
            "Pu241": "²⁴¹Pu",
        }

        # Provide a list of indices and their values. Values should be globally unique
        index = self.index
        index["isotope"] = ("U235", "U238", "Pu239", "Pu241")
        index["isotope_lower"] = tuple(i.lower() for i in index["isotope"])
        index["isotope_offeq"] = ("U235", "Pu239", "Pu241")
        index["detector"] = (
            "AD11",
            "AD12",
            "AD21",
            "AD22",
            "AD31",
            "AD32",
            "AD33",
            "AD34",
        )
        index["site"] = ("EH1", "EH2", "EH3")
        index["reactor"] = ("DB1", "DB2", "LA1", "LA2", "LA3", "LA4")
        index["anue_source"] = ("main", "offeq", "snf")
        index["anue_unc"] = ("uncorr", "corr")
        index["period"] = ("6AD", "8AD", "7AD")
        index["lsnl"] = ("nominal", "pull0", "pull1", "pull2", "pull3")
        index["lsnl_nuisance"] = ("pull0", "pull1", "pull2", "pull3")
        # index["bkg"] = ('acc', 'lihe', 'fastn', 'amc', 'alphan', 'muon')
        index["bkg"] = ("acc", "lihe", "fastn", "amc", "alphan")
        index["spec"] = tuple(
            f"spec_scale_{i:02d}" for i in range(len(antineutrino_model_edges))
        )

        index.update(self._override_indices)

        index_all = (
            index["isotope"] + index["detector"] + index["reactor"] + index["period"]
        )
        set_all = set(index_all)
        if len(index_all) != len(set_all):
            raise RuntimeError("Repeated indices")

        required_combinations = tuple(index.keys()) + (
            "reactor.detector",
            "reactor.isotope",
            "reactor.isotope_offeq",
            "reactor.period",
            "reactor.isotope.period",
            "reactor.isotope.detector",
            "reactor.isotope_offeq.detector",
            "reactor.isotope.detector.period",
            "reactor.isotope_offeq.detector.period",
            "reactor.detector.period",
            "detector.period",
            "anue_unc.isotope",
            "bkg.detector",
            "bkg.detector.period",
        )
        # Provide the combinations of indices
        combinations = self.combinations
        for combname in required_combinations:
            combitems = combname.split(".")
            items = []
            for it in product(*(index[item] for item in combitems)):
                if any(inact.issubset(it) for inact in self.inactive_detectors):
                    continue
                items.append(it)
            combinations[combname] = tuple(items)

        combinations["anue_source.reactor.isotope.detector"] = (
            tuple(("main",) + cmb for cmb in combinations["reactor.isotope.detector"])
            + tuple(
                ("offeq",) + cmb
                for cmb in combinations["reactor.isotope_offeq.detector"]
            )
            + tuple(("snf",) + cmb for cmb in combinations["reactor.detector"])
        )

        spectrum_correction_is_exponential = (
            self._spectrum_correction_mode == "exponential"
        )

        with (
            Graph(close_on_exit=self._close, strict=self._strict) as graph,
            storage,
            FileReader,
        ):
            # fmt: off
            self.graph = graph
            #
            # Load parameters
            #
            load_parameters(path="oscprob",    load=path_parameters/"oscprob.yaml")
            load_parameters(path="oscprob",    load=path_parameters/"oscprob_solar.yaml", joint_nuisance=True)
            load_parameters(path="oscprob",    load=path_parameters/"oscprob_constants.yaml"
            )

            load_parameters(path="ibd",        load=path_parameters/"pdg2012.yaml")
            load_parameters(path="ibd.csc",    load=path_parameters/"ibd_constants.yaml"
            )
            load_parameters(path="conversion", load=path_parameters/"conversion_thermal_power.yaml")
            load_parameters(path="conversion", load=path_parameters/"conversion_oscprob_argument.yaml")

            load_parameters(                   load=path_parameters/"baselines.yaml")

            load_parameters(path="detector",   load=path_parameters/"detector_efficiency.yaml")
            load_parameters(path="detector",   load=path_parameters/"detector_normalization.yaml")
            load_parameters(path="detector",   load=path_parameters/"detector_nprotons_correction.yaml")
            load_parameters(path="detector",   load=path_parameters/"detector_eres.yaml")
            load_parameters(path="detector",   load=path_parameters/"detector_lsnl.yaml",
                            replicate=index["lsnl_nuisance"])
            load_parameters(path="detector",   load=path_parameters/"detector_iav_offdiag_scale.yaml",
                            replicate=index["detector"])
            load_parameters(path="detector",   load=path_parameters/"detector_relative.yaml",
                            replicate=index["detector"], replica_key_offset=1)

            load_parameters(path="reactor",    load=path_parameters/"reactor_energy_per_fission.yaml")
            load_parameters(path="reactor",    load=path_parameters/"reactor_thermal_power_nominal.yaml",
                            replicate=index["reactor"])
            load_parameters(path="reactor",    load=path_parameters/"reactor_snf.yaml",
                            replicate=index["reactor"])
            load_parameters(path="reactor",    load=path_parameters/"reactor_offequilibrium_correction.yaml",
                            replicate=combinations["reactor.isotope_offeq"])
            load_parameters(path="reactor",    load=path_parameters/"reactor_snf_fission_fractions.yaml")
            load_parameters(path="reactor",    load=path_parameters/"reactor_fission_fraction_scale.yaml",
                            replicate=index["reactor"], replica_key_offset=1)

            load_parameters(path="bkg.rate",   load=path_parameters/"bkg_rates.yaml")
            # fmt: on

            # Normalization constants
            load_parameters(
                format="value",
                state="fixed",
                parameters={
                    "conversion": {
                        "seconds_in_day_inverse": 1 / (60 * 60 * 24),
                    }
                },
                labels={
                    "conversion": {
                        "seconds_in_day_inverse": "One divided by seconds in day",
                    }
                },
            )

            nodes = storage.child("nodes")
            inputs = storage.child("inputs")
            outputs = storage.child("outputs")
            data = storage.child("data")
            parameters = storage("parameters")
            parameters_nuisance_normalized = storage("parameters.normalized")

            # fmt: off
            #
            # Create nodes
            #
            labels = LoadYaml(__file__.replace(".py", "_labels.yaml"))

            from numpy import arange, concatenate, linspace

            #
            # Define binning
            #
            in_edges_fine = linspace(0, 12, 241)
            in_edges_final = concatenate(([0.7], arange(1.2, 8.01, 0.20), [12.0]))

            from dagflow.lib.Array import Array
            from dagflow.lib.View import View
            edges_costheta, _ = Array.make_stored("edges.costheta", [-1, 1])
            edges_energy_common, _ = Array.make_stored(
                "edges.energy_common", in_edges_fine
            )
            edges_energy_final, _ = Array.make_stored(
                "edges.energy_final", in_edges_final
            )
            View.make_stored("edges.energy_enu", edges_energy_common)
            edges_energy_edep, _ = View.make_stored("edges.energy_edep", edges_energy_common)
            edges_energy_escint, _ = View.make_stored("edges.energy_escint", edges_energy_common)
            edges_energy_evis, _ = View.make_stored("edges.energy_evis", edges_energy_common)
            edges_energy_erec, _ = View.make_stored("edges.energy_erec", edges_energy_common)

            Array.make_stored("reactor_anue.spec_model_edges", antineutrino_model_edges)

            #
            # Integration, kinematics
            #
            integration_orders_edep, _ = Array.from_value("kinematics_sampler.ordersx", 5, edges=edges_energy_edep)
            integration_orders_costheta, _ = Array.from_value("kinematics_sampler.ordersy", 3, edges=edges_costheta)

            from dagflow.lib.IntegratorGroup import IntegratorGroup
            integrator, _ = IntegratorGroup.replicate(
                "2d",
                names = {
                    "sampler": "kinematics_sampler",
                    "integrator": "kinematics_integral",
                    "x": "mesh_edep",
                    "y": "mesh_costheta"
                },
                replicate_outputs = combinations["anue_source.reactor.isotope.detector"]
            )
            integration_orders_edep >> integrator("ordersX")
            integration_orders_costheta >> integrator("ordersY")

            from dgf_reactoranueosc.IBDXsecVBO1Group import IBDXsecVBO1Group
            ibd, _ = IBDXsecVBO1Group.make_stored(use_edep=True)
            ibd << storage("parameters.constant.ibd")
            ibd << storage("parameters.constant.ibd.csc")
            outputs.get_value("kinematics_sampler.mesh_edep") >> ibd.inputs["edep"]
            outputs.get_value("kinematics_sampler.mesh_costheta") >> ibd.inputs["costheta"]
            kinematic_integrator_enu = ibd.outputs["enu"]

            #
            # Oscillations
            #
            from dgf_reactoranueosc.NueSurvivalProbability import \
                NueSurvivalProbability
            NueSurvivalProbability.replicate(
                name="oscprob",
                distance_unit="m",
                replicate_outputs=combinations["reactor.detector"],
                oscprobArgConversion = True
            )
            kinematic_integrator_enu >> inputs("oscprob.enu")
            parameters("constant.baseline") >> inputs("oscprob.L")
            parameters.get_value("all.conversion.oscprobArgConversion") >> inputs("oscprob.oscprobArgConversion")
            nodes("oscprob") << parameters("free.oscprob")
            nodes("oscprob") << parameters("constrained.oscprob")
            nodes("oscprob") << parameters("constant.oscprob")

            #
            # Nominal antineutrino spectrum
            #
            load_graph(
                name = "reactor_anue.neutrino_per_fission_per_MeV_input",
                filenames = path_arrays / f"reactor_anue_spectra_50kev.{self._source_type}",
                x = "enu",
                y = "spec",
                merge_x = True,
                replicate_outputs = index["isotope"],
            )

            #
            # Pre-interpolate input spectrum on coarser grid
            # NOTE:
            #     - not needed with the current scheme:
            #         - spectrum correction applied by multiplication
            #     - introduced for the consistency with GNA
            #     - to be removed in v1 TODO
            #
            InterpolatorGroup.replicate(
                method = "exp",
                names = {
                    "indexer": "reactor_anue.spec_indexer_pre",
                    "interpolator": "reactor_anue.neutrino_per_fission_per_MeV_nominal_pre",
                    },
                replicate_outputs = index["isotope"],
            )
            outputs.get_value("reactor_anue.neutrino_per_fission_per_MeV_input.enu") >> inputs.get_value("reactor_anue.neutrino_per_fission_per_MeV_nominal_pre.xcoarse")
            outputs("reactor_anue.neutrino_per_fission_per_MeV_input.spec") >> inputs("reactor_anue.neutrino_per_fission_per_MeV_nominal_pre.ycoarse")
            outputs.get_value("reactor_anue.spec_model_edges") >> inputs.get_value("reactor_anue.neutrino_per_fission_per_MeV_nominal_pre.xfine")

            #
            # Interpolate for the integration mesh
            #
            InterpolatorGroup.replicate(
                method = "exp",
                names = {
                    "indexer": "reactor_anue.spec_indexer",
                    "interpolator": "reactor_anue.neutrino_per_fission_per_MeV_nominal",
                    },
                replicate_outputs = index["isotope"],
            )
            # Commented in favor of pre-interpolated part (below)
            # outputs.get_value("reactor_anue.neutrino_per_fission_per_MeV_input.enu") >> inputs.get_value("reactor_anue.neutrino_per_fission_per_MeV_nominal.xcoarse")
            # outputs("reactor_anue.neutrino_per_fission_per_MeV_input.spec") >> inputs("reactor_anue.neutrino_per_fission_per_MeV_nominal.ycoarse")
            outputs.get_value("reactor_anue.spec_model_edges") >> inputs.get_value("reactor_anue.neutrino_per_fission_per_MeV_nominal.xcoarse")
            outputs("reactor_anue.neutrino_per_fission_per_MeV_nominal_pre") >> inputs("reactor_anue.neutrino_per_fission_per_MeV_nominal.ycoarse")
            kinematic_integrator_enu >> inputs.get_value("reactor_anue.neutrino_per_fission_per_MeV_nominal.xfine")

            #
            # SNF and OffEQ normalization factors
            #
            load_parameters(
                format="value",
                state="fixed",
                parameters={
                    "reactor": {
                        "snf_factor": 1.0,
                        "offeq_factor": 1.0,
                    }
                },
                labels={
                    "reactor": {
                        "snf_factor": "Common SNF factor",
                        "offeq_factor": "Common offequilibrium factor",
                    }
                },
            )

            #
            # Offequilibrium correction
            #
            load_graph(
                name = "reactor_offequilibrium_anue.correction_input",
                x = "enu",
                y = "offequilibrium_correction",
                merge_x = True,
                filenames = path_arrays / f"offequilibrium_correction.{self._source_type}",
                replicate_outputs = index["isotope_offeq"],
                dtype = "d"
            )

            InterpolatorGroup.replicate(
                method = "linear",
                names = {
                    "indexer": "reactor_offequilibrium_anue.correction_indexer",
                    "interpolator": "reactor_offequilibrium_anue.correction_interpolated",
                    },
                replicate_outputs = index["isotope_offeq"],
                underflow = "constant",
                overflow = "constant",
            )
            outputs.get_value("reactor_offequilibrium_anue.correction_input.enu") >> inputs.get_value("reactor_offequilibrium_anue.correction_interpolated.xcoarse")
            outputs("reactor_offequilibrium_anue.correction_input.offequilibrium_correction") >> inputs("reactor_offequilibrium_anue.correction_interpolated.ycoarse")
            kinematic_integrator_enu >> inputs.get_value("reactor_offequilibrium_anue.correction_interpolated.xfine")

            #
            # SNF correction
            #
            load_graph(
                name = "snf_anue.correction_input",
                x = "enu",
                y = "snf_correction",
                merge_x = True,
                filenames = path_arrays / f"snf_correction.{self._source_type}",
                replicate_outputs = index["reactor"],
                dtype = "d"
            )
            InterpolatorGroup.replicate(
                method = "linear",
                names = {
                    "indexer": "snf_anue.correction_indexer",
                    "interpolator": "snf_anue.correction_interpolated",
                    },
                replicate_outputs = index["reactor"],
                underflow = "constant",
                overflow = "constant",
            )
            outputs.get_value("snf_anue.correction_input.enu") >> inputs.get_value("snf_anue.correction_interpolated.xcoarse")
            outputs("snf_anue.correction_input.snf_correction") >> inputs("snf_anue.correction_interpolated.ycoarse")
            kinematic_integrator_enu >> inputs.get_value("snf_anue.correction_interpolated.xfine")

            #
            # Reactor antineutrino spectral correction:
            #   - not constrained
            #   - correlated between isotopes
            #   - uncorrelated between energy intervals
            #
            if spectrum_correction_is_exponential:
                neutrino_per_fission_correction_central_value = 0.0
            else:
                neutrino_per_fission_correction_central_value = 1.0

            from dagflow.bundles.make_y_parameters_for_x import \
                make_y_parameters_for_x
            make_y_parameters_for_x(
                    outputs.get_value("reactor_anue.spec_model_edges"),
                    namefmt = "spec_scale_{:02d}",
                    format = "value",
                    state = "variable",
                    key = "neutrino_per_fission_factor",
                    values = neutrino_per_fission_correction_central_value,
                    labels = "Edge {i:02d} ({value:.2f} MeV) reactor antineutrino spectrum correction" \
                           + (" (exp)" if spectrum_correction_is_exponential else " (linear)"),
                    hide_nodes = True
                    )

            from dagflow.lib import Exp
            from dagflow.lib.Concatenation import Concatenation

            if spectrum_correction_is_exponential:
                Concatenation.replicate(
                        parameters("all.neutrino_per_fission_factor"),
                        name = "reactor_anue.spec_free_correction_input"
                        )
                Exp.replicate(
                        outputs.get_value("reactor_anue.spec_free_correction_input"),
                        name = "reactor_anue.spec_free_correction"
                        )
                outputs.get_value("reactor_anue.spec_free_correction_input").dd.axes_meshes = (outputs.get_value("reactor_anue.spec_model_edges"),)
            else:
                Concatenation.replicate(
                        parameters("all.neutrino_per_fission_factor"),
                        name = "reactor_anue.spec_free_correction"
                        )
                outputs.get_value("reactor_anue.spec_free_correction").dd.axes_meshes = (outputs.get_value("reactor_anue.spec_model_edges"),)

            InterpolatorGroup.replicate(
                method = "exp",
                names = {
                    "indexer": "reactor_anue.spec_free_correction_indexer",
                    "interpolator": "reactor_anue.spec_free_correction_interpolated"
                    },
            )
            outputs.get_value("reactor_anue.spec_model_edges") >> inputs.get_value("reactor_anue.spec_free_correction_interpolated.xcoarse")
            outputs.get_value("reactor_anue.spec_free_correction") >> inputs.get_value("reactor_anue.spec_free_correction_interpolated.ycoarse")
            kinematic_integrator_enu >> inputs.get_value("reactor_anue.spec_free_correction_interpolated.xfine")

            #
            # Huber+Mueller spectrum shape uncertainties
            #   - constrained
            #   - two parts:
            #       - uncorrelated between isotopes and energy intervals
            #       - correlated between isotopes and energy intervals
            #
            load_graph(
                name = "reactor_anue.spectrum_uncertainty",
                filenames = path_arrays / f"reactor_anue_spectra_unc_50kev.{self._source_type}",
                x = "enu_centers",
                y = "uncertainty",
                merge_x = True,
                replicate_outputs = combinations["anue_unc.isotope"],
            )

            # In the case of constant (left) interpolation bin edges should be used
            # from dagflow.lib.MeshToEdges import MeshToEdges
            # MeshToEdges.replicate(name="reactor_anue.spectrum_uncertainty.enu")
            # outputs.get_value("reactor_anue.spectrum_uncertainty.enu_centers") >> inputs.get_value("reactor_anue.spectrum_uncertainty.enu")
            # nodes.get_value("reactor_anue.spectrum_uncertainty.enu").close()

            for isotope in index["isotope"]:
                make_y_parameters_for_x(
                        outputs.get_value("reactor_anue.spectrum_uncertainty.enu_centers"),
                        namefmt = "unc_scale_{:03d}",
                        format = ("value", "sigma_absolute"),
                        state = "variable",
                        key = f"reactor_anue.spectrum_uncertainty.uncorr.{isotope}",
                        values = (0.0, 1.0),
                        labels = f"Edge {{i:02d}} ({{value:.2f}} MeV) uncorrelated {index_names[isotope]} spectrum correction",
                        disable_last_one = False, # True for the constant interpolation, last edge is unused
                        hide_nodes = True
                        )

            load_parameters(
                    path = "reactor_anue.spectrum_uncertainty",
                    format=("value", "sigma_absolute"),
                    state="variable",
                    parameters={
                        "corr": (0.0, 1.0)
                        },
                    labels={
                        "corr": "Correlated neutrino per fission uncertainty"
                        },
                    joint_nuisance = False
                    )

            Concatenation.replicate(
                    parameters("constrained.reactor_anue.spectrum_uncertainty.uncorr"),
                    name = "reactor_anue.spectrum_uncertainty.scale.uncorr",
                    replicate_outputs = index["isotope"]
                    )

            Product.replicate(
                    outputs("reactor_anue.spectrum_uncertainty.scale.uncorr"),
                    outputs("reactor_anue.spectrum_uncertainty.uncertainty.uncorr"),
                    name = "reactor_anue.spectrum_uncertainty.correction.uncorr",
                    replicate_outputs = index["isotope"]
                    )

            Product.replicate(
                    parameters.get_value("constrained.reactor_anue.spectrum_uncertainty.corr"),
                    outputs("reactor_anue.spectrum_uncertainty.uncertainty.corr"),
                    name = "reactor_anue.spectrum_uncertainty.correction.corr",
                    replicate_outputs = index["isotope"]
                    )

            single_unity = Array("single_unity", [1.0], dtype="d", mark="1")
            Sum.replicate(
                    outputs("reactor_anue.spectrum_uncertainty.correction.uncorr"),
                    single_unity,
                    name = "reactor_anue.spectrum_uncertainty.correction.uncorr_factor",
                    replicate_outputs = index["isotope"]
                    )
            Sum.replicate(
                    outputs("reactor_anue.spectrum_uncertainty.correction.corr"),
                    single_unity,
                    name = "reactor_anue.spectrum_uncertainty.correction.corr_factor",
                    replicate_outputs = index["isotope"]
                    )

            Product.replicate(
                    outputs("reactor_anue.spectrum_uncertainty.correction.uncorr_factor"),
                    outputs("reactor_anue.spectrum_uncertainty.correction.corr_factor"),
                    name = "reactor_anue.spectrum_uncertainty.correction.full",
                    replicate_outputs = index["isotope"]
                    )

            InterpolatorGroup.replicate(
                method = "linear",
                names = {
                    "indexer": "reactor_anue.spectrum_uncertainty.correction_index",
                    "interpolator": "reactor_anue.spectrum_uncertainty.correction_interpolated"
                    },
                replicate_outputs=index["isotope"]
            )
            outputs.get_value("reactor_anue.spectrum_uncertainty.enu_centers") >> inputs.get_value("reactor_anue.spectrum_uncertainty.correction_interpolated.xcoarse")
            outputs("reactor_anue.spectrum_uncertainty.correction.full") >> inputs("reactor_anue.spectrum_uncertainty.correction_interpolated.ycoarse")
            kinematic_integrator_enu >> inputs.get_value("reactor_anue.spectrum_uncertainty.correction_interpolated.xfine")

            #
            # Antineutrino spectrum with corrections
            #
            Product.replicate(
                    outputs("reactor_anue.neutrino_per_fission_per_MeV_nominal"),
                    outputs.get_value("reactor_anue.spec_free_correction_interpolated"),
                    outputs("reactor_anue.spectrum_uncertainty.correction_interpolated"),
                    name = "reactor_anue.part.neutrino_per_fission_per_MeV_main",
                    replicate_outputs=index["isotope"],
                    )

            Product.replicate(
                    outputs("reactor_anue.neutrino_per_fission_per_MeV_nominal"),
                    outputs("reactor_offequilibrium_anue.correction_interpolated"),
                    outputs("reactor_anue.spectrum_uncertainty.correction_interpolated"), # NOTE: remove in v1 as HM corrections should not be applied to NEQ
                    name = "reactor_anue.part.neutrino_per_fission_per_MeV_offeq_nominal",
                    allow_skip_inputs = True,
                    skippable_inputs_should_contain = ("U238",),
                    replicate_outputs=index["isotope_offeq"],
                    )

            #
            # Livetime
            #
            from dagflow.bundles.load_record import load_record_data
            load_record_data(
                name = "daily_data.detector_all",
                filenames = path_arrays/f"livetimes_Dubna_AdSimpleNL_all.{self._source_type}",
                replicate_outputs = index["detector"],
                objects = lambda idx, _: f"EH{idx[-2]}AD{idx[-1]}",
                columns = ("day", "ndet", "livetime", "eff", "efflivetime"),
                skip = self.inactive_detectors
            )
            from models.bundles.refine_detector_data import \
                refine_detector_data
            refine_detector_data(
                data("daily_data.detector_all"),
                data.child("daily_data.detector"),
                detectors = index["detector"]
            )

            load_record_data(
                name = "daily_data.reactor_all",
                filenames = path_arrays/f"weekly_power_fulldata_release_v2.{self._source_type}",
                replicate_outputs = ("core_data",),
                columns = ("week", "day", "ndet", "core", "power") + index["isotope_lower"],
                key_order = (0,)
            )
            from models.bundles.refine_reactor_data import refine_reactor_data
            refine_reactor_data(
                data("daily_data.reactor_all"),
                data.child("daily_data.reactor"),
                reactors = index["reactor"],
                isotopes = index["isotope"],
            )

            from models.bundles.sync_reactor_detector_data import \
                sync_reactor_detector_data
            sync_reactor_detector_data(
                    data("daily_data.reactor"),
                    data("daily_data.detector"),
                    )

            Array.from_storage(
                "daily_data.detector.livetime",
                storage("data"),
                remove_used_arrays = True,
                dtype = "d"
            )

            Array.from_storage(
                "daily_data.detector.eff",
                storage("data"),
                remove_used_arrays = True,
                dtype = "d"
            )

            Array.from_storage(
                "daily_data.detector.efflivetime",
                storage("data"),
                remove_used_arrays = True,
                dtype = "d"
            )

            Array.from_storage(
                "daily_data.reactor.power",
                storage("data"),
                remove_used_arrays = True,
                dtype = "d"
            )

            Array.from_storage(
                "daily_data.reactor.fission_fraction",
                storage("data"),
                remove_used_arrays = True,
                dtype = "d"
            )
            del storage["data.daily_data"]

            #
            # Neutrino rate
            #
            Product.replicate(
                    parameters("all.reactor.nominal_thermal_power"),
                    parameters.get_value("all.conversion.reactorPowerConversion"),
                    name = "reactor.thermal_power_nominal_MeVs",
                    replicate_outputs = index["reactor"]
                    )

            Product.replicate(
                    parameters("central.reactor.nominal_thermal_power"),
                    parameters.get_value("all.conversion.reactorPowerConversion"),
                    name = "reactor.thermal_power_nominal_MeVs_central",
                    replicate_outputs = index["reactor"]
                    )

            # Time dependent, fit dependent (non-nominal) for reactor core
            Product.replicate(
                    parameters("all.reactor.fission_fraction_scale"),
                    outputs("daily_data.reactor.fission_fraction"),
                    name = "daily_data.reactor.fission_fraction_scaled",
                    replicate_outputs=combinations["reactor.isotope.period"],
                    )

            #
            # Fission fraction normalized
            #
            if self._fission_fraction_normalized:
                Sum.replicate(
                    outputs("daily_data.reactor.fission_fraction_scaled"),
                    name="daily_data.reactor.fission_fraction_scaled_normalization_factor",
                    replicate_outputs=combinations["reactor.period"],
                )

                Division.replicate(
                    outputs("daily_data.reactor.fission_fraction_scaled"),
                    outputs("daily_data.reactor.fission_fraction_scaled_normalization_factor"),
                    name="daily_data.reactor.fission_fraction_scaled_normalized",
                    replicate_outputs=combinations["reactor.isotope.period"],
                )

                Product.replicate(
                        parameters("all.reactor.energy_per_fission"),
                        outputs("daily_data.reactor.fission_fraction_scaled_normalized"),
                        name = "reactor.energy_per_fission_weighted_MeV",
                        replicate_outputs=combinations["reactor.isotope.period"],
                        )

                Sum.replicate(
                        outputs("reactor.energy_per_fission_weighted_MeV"),
                        name = "reactor.energy_per_fission_average_MeV",
                        replicate_outputs=combinations["reactor.period"],
                        )

                Product.replicate(
                        outputs("daily_data.reactor.power"),
                        outputs("daily_data.reactor.fission_fraction_scaled_normalized"),
                        outputs("reactor.thermal_power_nominal_MeVs"),
                        name = "reactor.thermal_power_isotope_MeV_per_second",
                        replicate_outputs=combinations["reactor.isotope.period"],
                        )
            else:
                Product.replicate(
                        parameters("all.reactor.energy_per_fission"),
                        outputs("daily_data.reactor.fission_fraction_scaled"),
                        name = "reactor.energy_per_fission_weighted_MeV",
                        replicate_outputs=combinations["reactor.isotope.period"],
                        )

                Sum.replicate(
                        outputs("reactor.energy_per_fission_weighted_MeV"),
                        name = "reactor.energy_per_fission_average_MeV",
                        replicate_outputs=combinations["reactor.period"],
                        )

                Product.replicate(
                        outputs("daily_data.reactor.power"),
                        outputs("daily_data.reactor.fission_fraction_scaled"),
                        outputs("reactor.thermal_power_nominal_MeVs"),
                        name = "reactor.thermal_power_isotope_MeV_per_second",
                        replicate_outputs=combinations["reactor.isotope.period"],
                        )

            Division.replicate(
                    outputs("reactor.thermal_power_isotope_MeV_per_second"),
                    outputs("reactor.energy_per_fission_average_MeV"),
                    name = "reactor.fissions_per_second",
                    replicate_outputs=combinations["reactor.isotope.period"],
                    )

            # Nominal, time and reactor independent power and fission fractions for SNF
            # NOTE: central values are used for energy_per_fission
            Product.replicate(
                    parameters("central.reactor.energy_per_fission"),
                    parameters("all.reactor.fission_fraction_snf"),
                    name = "reactor.energy_per_fission_snf_weighted_MeV",
                    replicate_outputs=index["isotope"],
                    )

            Sum.replicate(
                    outputs("reactor.energy_per_fission_snf_weighted_MeV"),
                    name = "reactor.energy_per_fission_snf_average_MeV",
                    )

            # NOTE: central values are used for the thermal power
            Product.replicate(
                    parameters("all.reactor.fission_fraction_snf"),
                    outputs("reactor.thermal_power_nominal_MeVs_central"),
                    name = "reactor.thermal_power_snf_isotope_MeV_per_second",
                    replicate_outputs=combinations["reactor.isotope"],
                    )

            Division.replicate(
                    outputs("reactor.thermal_power_snf_isotope_MeV_per_second"),
                    outputs.get_value("reactor.energy_per_fission_snf_average_MeV"),
                    name = "reactor.fissions_per_second_snf",
                    replicate_outputs=combinations["reactor.isotope"],
                    )

            # Effective number of fissions seen in Detector from Reactor from Isotope during Period
            Product.replicate(
                    outputs("reactor.fissions_per_second"),
                    outputs("daily_data.detector.efflivetime"),
                    name = "reactor_detector.number_of_fissions_daily",
                    replicate_outputs=combinations["reactor.isotope.detector.period"],
                    allow_skip_inputs = True,
                    skippable_inputs_should_contain = self.inactive_detectors
                    )

            # Total effective number of fissions from a Reactor seen in the Detector during Period
            from dagflow.lib import ArraySum
            ArraySum.replicate(
                    outputs("reactor_detector.number_of_fissions_daily"),
                    name = "reactor_detector.number_of_fissions",
                    )

            # Baseline factor from Reactor to Detector: 1/(4πL²)
            from dgf_reactoranueosc.InverseSquareLaw import InverseSquareLaw
            InverseSquareLaw.replicate(
                name="baseline_factor_per_cm2",
                scale="m_to_cm",
                replicate_outputs=combinations["reactor.detector"]
            )
            parameters("constant.baseline") >> inputs("baseline_factor_per_cm2")

            # Number of protons per detector
            Product.replicate(
                    parameters.get_value("all.detector.nprotons_nominal_ad"),
                    parameters("all.detector.nprotons_correction"),
                    name = "detector.nprotons",
                    replicate_outputs = index["detector"]
            )

            # Number of fissions × N protons × ε / (4πL²)  (main)
            Product.replicate(
                    outputs("reactor_detector.number_of_fissions"),
                    outputs("detector.nprotons"),
                    outputs("baseline_factor_per_cm2"),
                    parameters.get_value("all.detector.efficiency"),
                    name = "reactor_detector.number_of_fissions_nprotons_per_cm2",
                    replicate_outputs=combinations["reactor.isotope.detector.period"],
                    )

            Product.replicate(
                    outputs("reactor_detector.number_of_fissions_nprotons_per_cm2"),
                    parameters("all.reactor.offequilibrium_scale"),
                    parameters.get_value("all.reactor.offeq_factor"),
                    name = "reactor_detector.number_of_fissions_nprotons_per_cm2_offeq",
                    replicate_outputs=combinations["reactor.isotope.detector.period"],
                    )

            # Detector live time
            ArraySum.replicate(
                    outputs("daily_data.detector.livetime"),
                    name = "detector.livetime",
                    )

            ArraySum.replicate(
                    outputs("daily_data.detector.efflivetime"),
                    name = "detector.efflivetime",
                    )

            Product.replicate(
                    outputs("detector.efflivetime"),
                    parameters.get_value("all.conversion.seconds_in_day_inverse"),
                    name="detector.efflivetime_days",
                    replicate_outputs=combinations["detector.period"],
                    allow_skip_inputs=True,
                    skippable_inputs_should_contain=self.inactive_detectors,
                    )

            # Effective live time × N protons × ε / (4πL²)  (SNF)
            Product.replicate(
                    outputs("detector.efflivetime"),
                    outputs("detector.nprotons"),
                    outputs("baseline_factor_per_cm2"),
                    parameters("all.reactor.snf_scale"),
                    parameters.get_value("all.reactor.snf_factor"),
                    parameters.get_value("all.detector.efficiency"),
                    name = "reactor_detector.livetime_nprotons_per_cm2_snf",
                    replicate_outputs=combinations["reactor.detector.period"],
                    allow_skip_inputs = True,
                    skippable_inputs_should_contain = self.inactive_detectors
                    )

            #
            # Average SNF Spectrum
            #
            Product.replicate(
                    outputs("reactor_anue.neutrino_per_fission_per_MeV_nominal"),
                    outputs("reactor.fissions_per_second_snf"),
                    name = "snf_anue.neutrino_per_second_isotope",
                    replicate_outputs=combinations["reactor.isotope"],
                    )

            Sum.replicate(
                    outputs("snf_anue.neutrino_per_second_isotope"),
                    name = "snf_anue.neutrino_per_second",
                    replicate_outputs=index["reactor"],
                    )

            Product.replicate(
                    outputs("snf_anue.neutrino_per_second"),
                    outputs("snf_anue.correction_interpolated"),
                    name = "snf_anue.neutrino_per_second_snf",
                    replicate_outputs = index["reactor"]
                    )

            #
            # Integrand: flux × oscillation probability × cross section
            # [Nν·cm²/fission/proton]
            #
            Product.replicate(
                    outputs.get_value("ibd.crosssection"),
                    outputs.get_value("ibd.jacobian"),
                    name="ibd.crosssection_jacobian",
            )

            Product.replicate(
                    outputs.get_value("ibd.crosssection_jacobian"),
                    outputs("oscprob"),
                    name="ibd.crosssection_jacobian_oscillations",
                    replicate_outputs=combinations["reactor.detector"]
            )

            Product.replicate(
                    outputs("ibd.crosssection_jacobian_oscillations"),
                    outputs("reactor_anue.part.neutrino_per_fission_per_MeV_main"),
                    name="neutrino_cm2_per_MeV_per_fission_per_proton.part.main",
                    replicate_outputs=combinations["reactor.isotope.detector"]
            )

            Product.replicate(
                    outputs("ibd.crosssection_jacobian_oscillations"),
                    outputs("reactor_anue.part.neutrino_per_fission_per_MeV_offeq_nominal"),
                    name="neutrino_cm2_per_MeV_per_fission_per_proton.part.offeq",
                    replicate_outputs=combinations["reactor.isotope_offeq.detector"]
            )

            Product.replicate(
                    outputs("ibd.crosssection_jacobian_oscillations"),
                    outputs("snf_anue.neutrino_per_second_snf"),
                    name="neutrino_cm2_per_MeV_per_fission_per_proton.part.snf",
                    replicate_outputs=combinations["reactor.detector"]
            )
            outputs("neutrino_cm2_per_MeV_per_fission_per_proton.part.main") >> inputs("kinematics_integral.main")
            outputs("neutrino_cm2_per_MeV_per_fission_per_proton.part.offeq") >> inputs("kinematics_integral.offeq")
            outputs("neutrino_cm2_per_MeV_per_fission_per_proton.part.snf") >> inputs("kinematics_integral.snf")

            #
            # Multiply by the scaling factors:
            #  - main:  fissions_per_second[p,r,i] × effective live time[p,d] × N protons[d] × efficiency[d]
            #  - offeq: fissions_per_second[p,r,i] × effective live time[p,d] × N protons[d] × efficiency[d] × offequilibrium scale[r,i] × offeq_factor(=1)
            #  - snf:                                effective live time[p,d] × N protons[d] × efficiency[d] × SNF scale[r]              × snf_factor(=1)
            #
            Product.replicate(
                    outputs("kinematics_integral.main"),
                    outputs("reactor_detector.number_of_fissions_nprotons_per_cm2"),
                    name = "eventscount.parts.main",
                    replicate_outputs = combinations["reactor.isotope.detector.period"]
                    )

            Product.replicate(
                    outputs("kinematics_integral.offeq"),
                    outputs("reactor_detector.number_of_fissions_nprotons_per_cm2_offeq"),
                    name = "eventscount.parts.offeq",
                    replicate_outputs = combinations["reactor.isotope_offeq.detector.period"],
                    allow_skip_inputs = True,
                    skippable_inputs_should_contain = ("U238",)
                    )

            Product.replicate(
                    outputs("kinematics_integral.snf"),
                    outputs("reactor_detector.livetime_nprotons_per_cm2_snf"),
                    name = "eventscount.parts.snf",
                    replicate_outputs = combinations["reactor.detector.period"]
                    )

            # Debug node: eventscount.reactor_active_periods
            Sum.replicate(
                outputs("eventscount.parts.main"),
                outputs("eventscount.parts.offeq"),
                name="eventscount.reactor_active_periods",
                replicate_outputs=combinations["detector.period"]
            )
            # Debug node: eventscount.reactor_snf_periods
            Sum.replicate(
                outputs("eventscount.parts.snf"),
                name="eventscount.snf_periods",
                replicate_outputs=combinations["detector.period"]
            )

            Sum.replicate(
                outputs("eventscount.parts"),
                name="eventscount.raw",
                replicate_outputs=combinations["detector.period"]
            )

            # Sum.replicate(
            #     outputs("eventscount.periods.raw"),
            #     name="eventscount.raw",
            #     replicate_outputs=index["detector"]
            # )
            #
            # Detector effects
            #
            load_array(
                name = "detector.iav",
                filenames = path_arrays/f"detector_IAV_matrix_P14A_LS.{self._source_type}",
                replicate_outputs = ("matrix_raw",),
                objects = {"matrix_raw": "iav_matrix"},
                array_kwargs = {
                    'edges': (edges_energy_escint, edges_energy_edep)
                    }
            )

            from dagflow.lib.RenormalizeDiag import RenormalizeDiag
            RenormalizeDiag.replicate(mode="offdiag", name="detector.iav.matrix_rescaled", replicate_outputs=index["detector"])
            parameters("all.detector.iav_offdiag_scale_factor") >> inputs("detector.iav.matrix_rescaled.scale")
            outputs.get_value("detector.iav.matrix_raw") >> inputs("detector.iav.matrix_rescaled.matrix")

            from dagflow.lib.VectorMatrixProduct import VectorMatrixProduct
            VectorMatrixProduct.replicate(name="eventscount.iav", replicate_outputs=combinations["detector.period"])
            outputs("detector.iav.matrix_rescaled") >> inputs("eventscount.iav.matrix")
            outputs("eventscount.raw") >> inputs("eventscount.iav.vector")

            load_graph_data(
                name = "detector.lsnl.curves",
                x = "edep",
                y = "evis_parts",
                merge_x = True,
                filenames = path_arrays/f"detector_LSNL_curves_Jan2022_newE_v1.{self._source_type}",
                replicate_outputs = index["lsnl"],
            )

            # Coarse LSNL model, consistent with GNA implementation
            from dgf_detector.bundles.cross_check_refine_lsnl_data import \
                cross_check_refine_lsnl_data
            cross_check_refine_lsnl_data(
                storage("data.detector.lsnl.curves"),
                edepname = 'edep',
                nominalname = 'evis_parts.nominal',
                newmin = 0.5,
                newmax = 12.1
            )

            # TODO: proper refinement for v1
            # from dgf_detector.bundles.refine_lsnl_data import refine_lsnl_data
            # refine_lsnl_data(
            #     storage("data.detector.lsnl.curves"),
            #     edepname = 'edep',
            #     nominalname = 'evis_parts.nominal',
            #     refine_times = 4,
            #     newmin = 0.5,
            #     newmax = 12.1
            # )

            Array.from_storage(
                "detector.lsnl.curves",
                storage("data"),
                meshname = "edep",
                remove_used_arrays = True
            )

            Product.replicate(
                outputs("detector.lsnl.curves.evis_parts"),
                parameters("constrained.detector.lsnl_scale_a"),
                name = "detector.lsnl.curves.evis_parts_scaled",
                allow_skip_inputs = True,
                skippable_inputs_should_contain = ("nominal",),
                replicate_outputs=index["lsnl_nuisance"]
            )

            Sum.replicate(
                outputs.get_value("detector.lsnl.curves.evis_parts.nominal"),
                outputs("detector.lsnl.curves.evis_parts_scaled"),
                name="detector.lsnl.curves.evis_common"
            )

            from dgf_detector.Monotonize import Monotonize
            Monotonize.replicate(
                    name="detector.lsnl.curves.evis_common_monotonic",
                    index_fraction = 0.5,
                    gradient = 1.0,
                    with_x = True
                    )
            outputs.get_value("detector.lsnl.curves.edep") >> inputs.get_value("detector.lsnl.curves.evis_common_monotonic.x")
            outputs.get_value("detector.lsnl.curves.evis_common") >> inputs.get_value("detector.lsnl.curves.evis_common_monotonic.y")

            from multikeydict.tools import remap_items
            remap_items(
                parameters("all.detector.detector_relative"),
                outputs.child("detector.parameters_relative"),
                reorder_indices=[
                    ["detector", "parameters"],
                    ["parameters", "detector"],
                ],
            )

            InterpolatorGroup.replicate(
                method = "linear",
                names = {
                    "indexer": "detector.lsnl.indexer_fwd",
                    "interpolator": "detector.lsnl.interpolated_fwd",
                    },
            )
            outputs.get_value("detector.lsnl.curves.edep") >> inputs.get_value("detector.lsnl.interpolated_fwd.xcoarse")
            outputs.get_value("detector.lsnl.curves.evis_common_monotonic") >> inputs.get_value("detector.lsnl.interpolated_fwd.ycoarse")
            edges_energy_edep >> inputs.get_value("detector.lsnl.interpolated_fwd.xfine")

            ## TODO:
            ## - for backward interpolation need multiple X definitions (detectors)
            ## - thus need to replicate the indexer
            # InterpolatorGroup.replicate(
            #     method = "linear",
            #     names = {
            #         "indexer": "detector.lsnl.indexer_bwd",
            #         "interpolator": "detector.lsnl.interpolated_bwd",
            #         },
            #     replicate_outputs = index["detector"]
            # )
            # outputs("detector.lsnl.curves_evis_common_monotonic") >> inputs.get_value("detector.lsnl.interpolated_bwd.xcoarse")
            # outputs.get_value("detector.lsnl.curves.edep")  >> inputs.get_value("detector.lsnl.interpolated_bwd.ycoarse")
            # edges_energy_evis >> inputs.get_value("detector.lsnl.interpolated_bwd.xfine")

            Product.replicate(
                outputs.get_value("detector.lsnl.interpolated_fwd"),
                outputs("detector.parameters_relative.energy_scale_factor"),
                name="detector.lsnl.curves.evis",
                replicate_outputs = index["detector"]
            )

            # from dgf_detector.AxisDistortionMatrix import AxisDistortionMatrix
            # AxisDistortionMatrix.replicate(name="detector.lsnl.matrix", replicate_outputs=index["detector"])
            # edges_energy_edep.outputs[0] >> inputs("detector.lsnl.matrix.EdgesOriginal")
            # outputs("detector.lsnl.interpolated_fwd") >> inputs("detector.lsnl.matrix.EdgesModified")
            # outputs("detector.lsnl.interpolated_bwd") >> inputs("detector.lsnl.matrix.EdgesModifiedBackwards")

            # TODO: Outdated LSNL matrix (cross check)
            from dgf_detector.AxisDistortionMatrixLinearLegacy import \
                AxisDistortionMatrixLinearLegacy
            AxisDistortionMatrixLinearLegacy.replicate(
                name="detector.lsnl.matrix_linear",
                replicate_outputs=index["detector"],
                min_value_modified=0.7001
            )
            edges_energy_edep.outputs[0] >> inputs("detector.lsnl.matrix_linear.EdgesOriginal")
            outputs("detector.lsnl.curves.evis") >> inputs("detector.lsnl.matrix_linear.EdgesModified")

            # # TODO: masked LSNL matrix (cross check)
            # from numpy import ones
            # lsnl_mask = ones((240, 240), dtype="d")
            # lsnl_mask[:14,:] = 0.0
            # lsnl_mask[:,:16] = 0.0
            # lsnl_mask[:,232:] = 0.0
            # Array.make_stored("detector.lsnl.gna_mask", lsnl_mask)
            # Product.replicate(
            #     outputs("detector.lsnl.matrix_linear"),
            #     outputs.get_value("detector.lsnl.gna_mask"),
            #     name="detector.lsnl.matrix_linear_masked",
            #     replicate_outputs=index["detector"]
            # )

            VectorMatrixProduct.replicate(name="eventscount.evis", replicate_outputs=combinations["detector.period"])
            # outputs("detector.lsnl.matrix") >> inputs("eventscount.evis.matrix")
            outputs("detector.lsnl.matrix_linear") >> inputs("eventscount.evis.matrix")
            outputs("eventscount.iav") >> inputs("eventscount.evis.vector")

            from dgf_detector.EnergyResolution import EnergyResolution
            EnergyResolution.replicate(path="detector.eres")
            nodes.get_value("detector.eres.sigma_rel") << parameters("constrained.detector.eres")
            outputs.get_value("edges.energy_evis") >> inputs.get_value("detector.eres.matrix")
            outputs.get_value("edges.energy_evis") >> inputs.get_value("detector.eres.e_edges")

            VectorMatrixProduct.replicate(name="eventscount.erec", replicate_outputs=combinations["detector.period"])
            outputs.get_value("detector.eres.matrix") >> inputs("eventscount.erec.matrix")
            outputs("eventscount.evis") >> inputs("eventscount.erec.vector")

            Product.replicate(
                parameters.get_value("all.detector.global_normalization"),
                outputs("detector.parameters_relative.efficiency_factor"),
                name = "detector.normalization",
                replicate_outputs=index["detector"],
            )

            Product.replicate(
                outputs("detector.normalization"),
                outputs("eventscount.erec"),
                name = "eventscount.fine.ibd_normalized",
                replicate_outputs=combinations["detector.period"],
            )

            from dgf_detector.Rebin import Rebin
            Rebin.replicate(
                names={"matrix": "detector.rebin_matrix_ibd", "product": "eventscount.final.ibd"},
                replicate_outputs=combinations["detector.period"],
            )
            edges_energy_erec >> inputs.get_value("detector.rebin_matrix_ibd.edges_old")
            edges_energy_final >> inputs.get_value("detector.rebin_matrix_ibd.edges_new")
            outputs("eventscount.fine.ibd_normalized") >> inputs("eventscount.final.ibd")

            #
            # Backgrounds
            #
            from dagflow.bundles.load_hist import load_hist
            bkg_names = {
                'acc': "accidental",
                'lihe': "lithium9",
                'fastn': "fastNeutron",
                'amc': "amCSource",
                'alphan': "carbonAlpha",
                'muon': "muonRelated"
            }
            load_hist(
                name = "bkg",
                x = "erec",
                y = "spectrum_shape",
                merge_x = True,
                normalize = True,
                filenames = path_root/"bkg_SYSU_input_by_period_{}.root",
                replicate_files = index["period"],
                replicate_outputs = combinations["bkg.detector"],
                skip = self.inactive_detectors,
                key_order = (1, 2, 0),
                objects = lambda _, idx: f"DYB_{bkg_names[idx[0]]}_expected_spectrum_EH{idx[-2][-2]}_AD{idx[-2][-1]}"
            )

            # TODO: Daya Bay v1 (if needed)
            # from multikeydict.tools import remap_items
            # ads_at_sites = {
            #         "EH1": ("AD11", "AD12"),
            #         "EH2": ("AD21", "AD22"),
            #         "EH3": ("AD31", "AD32", "AD33", "AD34"),
            #         }
            # remap_items(
            #     parameters("all.bkg.rate.fastn"),
            #     outputs.child("bkg.rate.fastn"),
            #     rename_indices = ads_at_sites,
            #     skip_indices_target = self.inactive_detectors,
            #     fcn = lambda par: par.output
            # )
            # remap_items(
            #     parameters("all.bkg.rate.lihe"),
            #     outputs.child("bkg.rate.lihe"),
            #     rename_indices = ads_at_sites,
            #     skip_indices_target = self.inactive_detectors,
            #     fcn = lambda par: par.output
            # )

            # NOTE:
            # GNA upload fast-n as array from 0 to 12 MeV (50 keV), and it normalized to 1.
            # So, every bin contain 0.00416667.
            # TODO: remove in dayabay-v1
            from numpy import ones
            fastn_data = ones(240) / 240
            for key, spectrum in storage("outputs.bkg.spectrum_shape.fastn").walkitems():
                spectrum.data[:] = fastn_data

            Product.replicate(
                    parameters("all.bkg.rate.acc"),
                    outputs("bkg.spectrum_shape.acc"),
                    name="bkg.spectrum_per_day.acc",
                    replicate_outputs=combinations["detector.period"],
                    )

            Product.replicate(
                    # outputs("bkg.rate.lihe"),
                    parameters("all.bkg.rate.lihe"),
                    outputs("bkg.spectrum_shape.lihe"),
                    name="bkg.spectrum_per_day.lihe",
                    replicate_outputs=combinations["detector.period"],
                    )

            Product.replicate(
                    # outputs("bkg.rate.fastn"),
                    parameters("all.bkg.rate.fastn"),
                    outputs("bkg.spectrum_shape.fastn"),
                    name="bkg.spectrum_per_day.fastn",
                    replicate_outputs=combinations["detector.period"],
                    )

            Product.replicate(
                    parameters("all.bkg.rate.alphan"),
                    outputs("bkg.spectrum_shape.alphan"),
                    name="bkg.spectrum_per_day.alphan",
                    replicate_outputs=combinations["detector.period"],
                    )

            Product.replicate(
                    parameters("all.bkg.rate.amc"),
                    outputs("bkg.spectrum_shape.amc"),
                    name="bkg.spectrum_per_day.amc",
                    replicate_outputs=combinations["detector.period"],
                    )

            # Total spectrum of Background in Detector during Period
            # spectrum_per_day [N / day] * efflivetime [sec] * seconds_in_day_inverse [day / sec] -> [N]
            Product.replicate(
                    outputs("detector.efflivetime_days"),
                    outputs("bkg.spectrum_per_day"),
                    name="bkg.spectrum",
                    replicate_outputs=combinations["bkg.detector.period"],
                    )

            Sum.replicate(
                    outputs("bkg.spectrum"),
                    name="eventscount.fine.bkg",
                    replicate_outputs=combinations["detector.period"],
                    )

            Sum.replicate(
                    outputs("eventscount.fine.ibd_normalized"),
                    outputs("eventscount.fine.bkg"),
                    name="eventscount.fine.total",
                    replicate_outputs=combinations["detector.period"],
                    check_edges_contents=True,
                    )

            Rebin.replicate(
                    names={"matrix": "detector.rebin_bkg_matrix", "product": "eventscount.final.bkg"},
                    replicate_outputs=combinations["detector.period"],
            )
            edges_energy_erec >> inputs.get_value("detector.rebin_bkg_matrix.edges_old")
            edges_energy_final >> inputs.get_value("detector.rebin_bkg_matrix.edges_new")
            outputs("eventscount.fine.bkg") >> inputs("eventscount.final.bkg")

            Sum.replicate(
                outputs("eventscount.final.ibd"),
                outputs("eventscount.final.bkg"),
                name="eventscount.final.by_detector_period",
                replicate_outputs=combinations["detector.period"],
            )

            Concatenation.replicate(
                outputs("eventscount.final.by_detector_period"),
                name="eventscount.final.concatenated.detector_period",
            )

            Sum.replicate(
                outputs("eventscount.final.by_detector_period"),
                name="eventscount.final.by_detector",
                replicate_outputs=index["detector"],
            )

            Concatenation.replicate(
                outputs("eventscount.final.by_detector"),
                name="eventscount.final.concatenated.detector"
            )

            #
            # Covariance matrices
            #
            from dagflow.lib.CovarianceMatrixGroup import CovarianceMatrixGroup
            covariance_detector = CovarianceMatrixGroup(store_to="covariance.detector")
            covariance_detector_period = CovarianceMatrixGroup(store_to="covariance.detector_period")

            for name, parameters_source in (
                    ("oscprob", "oscprob"),
                    ("eres", "detector.eres"),
                    ("lsnl", "detector.lsnl_scale_a"),
                    ("iav", "detector.iav_offdiag_scale_factor"),
                    ("detector_relative", "detector.detector_relative"),
                    ("energy_per_fission", "reactor.energy_per_fission"),
                    ("nominal_thermal_power", "reactor.nominal_thermal_power"),
                    ("snf", "reactor.snf_scale"),
                    ("neq", "reactor.offequilibrium_scale"),
                    ("fission_fraction", "reactor.fission_fraction_scale"),
                    ("bkg_rate", "bkg.rate"),
                    ("hm_corr", "reactor_anue.spectrum_uncertainty.corr"),
                    ("hm_uncorr", "reactor_anue.spectrum_uncertainty.uncorr")
                    ):
                covariance_detector.add_covariance_for(name, parameters_nuisance_normalized[parameters_source])
                covariance_detector_period.add_covariance_for(name, parameters_nuisance_normalized[parameters_source])
            covariance_detector.add_covariance_sum()
            covariance_detector_period.add_covariance_sum()

            outputs.get_value("eventscount.final.concatenated.detector") >> covariance_detector
            outputs.get_value("eventscount.final.concatenated.detector_period") >> covariance_detector_period

            npars_cov = covariance_detector.get_parameters_count()
            npars_nuisance = ilen(parameters_nuisance_normalized.walkitems())
            if npars_cov!=npars_nuisance:
                raise RuntimeError("Some parameters are missing from covariance matrix")


            #
            # Statistic
            #
            # Create Nuisance parameters
            Sum.replicate(outputs("statistic.nuisance.parts"), name="statistic.nuisance.all")

            from dgf_statistics.MonteCarlo import MonteCarlo
            MonteCarlo.replicate(
                name="pseudo.data",
                mode="asimov",
                replicate_outputs=combinations["detector.period"],
                replicate_inputs=combinations["detector.period"]
            )
            outputs("eventscount.final.by_detector_period") >> inputs("pseudo.data.input")

            from dagflow.lib.Cholesky import Cholesky
            Cholesky.replicate(
                name="cholesky.model",
                replicate_outputs=combinations["detector.period"],
            )
            outputs("eventscount.final.total") >> inputs("cholesky.model")

            from dgf_statistics.Chi2 import Chi2
            Chi2.replicate(
                replicate_inputs=combinations["detector.period"],
                name="statistic.stat.chi2p"
            )
            outputs("pseudo.data") >> inputs("statistic.stat.chi2p.data")
<<<<<<< HEAD
            outputs("eventscount.final.total") >> inputs("statistic.stat.chi2p.theory")
            outputs("cholesky.model") >> inputs("statistic.stat.chi2p.errors")
=======
            outputs("eventscount.final.by_detector_period") >> inputs("statistic.stat.chi2p.theory")
            outputs("pseudo.data") >> inputs("statistic.stat.chi2p.errors")
>>>>>>> c9774aa3

            from dgf_statistics.CNPStat import CNPStat
            CNPStat.replicate(
                replicate_inputs=combinations["detector.period"],
                replicate_outputs=combinations["detector.period"],
                name="statistic.staterr.cnp"
            )
            outputs("pseudo.data") >> inputs("statistic.staterr.cnp.data")
            outputs("eventscount.final.by_detector_period") >> inputs("statistic.staterr.cnp.theory")

            Chi2.replicate(replicate_inputs=combinations["detector.period"], name="statistic.stat.chi2cnp")
            outputs("pseudo.data") >> inputs("statistic.stat.chi2cnp.data")
            outputs("eventscount.final.by_detector_period") >> inputs("statistic.stat.chi2cnp.theory")
            outputs("statistic.staterr.cnp") >> inputs("statistic.stat.chi2cnp.errors")

            Sum.replicate(outputs.get_value("statistic.stat.chi2p"), outputs.get_value("statistic.nuisance.all"), name="statistic.full.chi2p")
            Sum.replicate(outputs.get_value("statistic.stat.chi2cnp"), outputs.get_value("statistic.nuisance.all"), name="statistic.full.chi2cnp")
            # fmt: on

        processed_keys_set = set()
        storage("nodes").read_labels(labels, processed_keys_set=processed_keys_set)
        storage("outputs").read_labels(labels, processed_keys_set=processed_keys_set)
        storage("inputs").remove_connected_inputs()
        storage.read_paths(index=index)
        graph.build_index_dict(index)

        labels_mk = NestedMKDict(labels, sep=".")
        if self._strict:
            for key in processed_keys_set:
                labels_mk.delete_with_parents(key)
            if labels_mk:
                raise RuntimeError(
                    f"The following label groups were not used: {tuple(labels_mk.walkkeys())}"
                )

<<<<<<< HEAD
    def set_parameters(self, parameter_values: dict[str, float | str] = {}):
        parameters_storage = self.storage("parameter.all")
        for parname, svalue in parameter_values.items():
=======
    def set_parameters(
        self,
        parameter_values: (
            Mapping[str, float | str] | Sequence[tuple[str, float | int]]
        ) = (),
    ):
        parameters_storage = self.storage("parameters.all")
        if isinstance(parameter_values, Mapping):
            iterable = parameter_values.items()
        else:
            iterable = parameter_values

        for parname, svalue in iterable:
>>>>>>> c9774aa3
            value = float(svalue)
            par = parameters_storage[parname]
            par.push(value)
            print(f"Set {parname}={svalue}")

    def next_sample(self) -> None:
        for node in self.storage("nodes.pseudo.data").walkvalues():
            node.next_sample()
<|MERGE_RESOLUTION|>--- conflicted
+++ resolved
@@ -1433,7 +1433,7 @@
                 name="cholesky.model",
                 replicate_outputs=combinations["detector.period"],
             )
-            outputs("eventscount.final.total") >> inputs("cholesky.model")
+            outputs("eventscount.final.by_detector_period") >> inputs("cholesky.model")
 
             from dgf_statistics.Chi2 import Chi2
             Chi2.replicate(
@@ -1441,13 +1441,8 @@
                 name="statistic.stat.chi2p"
             )
             outputs("pseudo.data") >> inputs("statistic.stat.chi2p.data")
-<<<<<<< HEAD
-            outputs("eventscount.final.total") >> inputs("statistic.stat.chi2p.theory")
+            outputs("eventscount.final.by_detector_period") >> inputs("statistic.stat.chi2p.theory")
             outputs("cholesky.model") >> inputs("statistic.stat.chi2p.errors")
-=======
-            outputs("eventscount.final.by_detector_period") >> inputs("statistic.stat.chi2p.theory")
-            outputs("pseudo.data") >> inputs("statistic.stat.chi2p.errors")
->>>>>>> c9774aa3
 
             from dgf_statistics.CNPStat import CNPStat
             CNPStat.replicate(
@@ -1483,11 +1478,6 @@
                     f"The following label groups were not used: {tuple(labels_mk.walkkeys())}"
                 )
 
-<<<<<<< HEAD
-    def set_parameters(self, parameter_values: dict[str, float | str] = {}):
-        parameters_storage = self.storage("parameter.all")
-        for parname, svalue in parameter_values.items():
-=======
     def set_parameters(
         self,
         parameter_values: (
@@ -1501,7 +1491,6 @@
             iterable = parameter_values
 
         for parname, svalue in iterable:
->>>>>>> c9774aa3
             value = float(svalue)
             par = parameters_storage[parname]
             par.push(value)
