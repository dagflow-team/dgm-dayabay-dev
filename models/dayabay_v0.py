from collections.abc import Mapping, Sequence
from itertools import product
from pathlib import Path
from typing import Literal

from more_itertools import ilen
from numpy import ndarray

from dagflow.bundles.file_reader import FileReader
from dagflow.bundles.load_array import load_array
from dagflow.bundles.load_graph import load_graph, load_graph_data
from dagflow.bundles.load_parameters import load_parameters
from dagflow.graph import Graph
from dagflow.lib.arithmetic import Division, Product, Sum
from dagflow.lib.InterpolatorGroup import InterpolatorGroup
from dagflow.storage import NodeStorage
from dagflow.tools.schema import LoadYaml
from multikeydict.nestedmkdict import NestedMKDict

SourceTypes = Literal["tsv", "hdf5", "root", "npz"]


class model_dayabay_v0:
    __slots__ = (
        "storage",
        "graph",
        "inactive_detectors",
        "index",
        "combinations",
        "_override_indices",
        "_path_data",
        "_source_type",
        "_strict",
        "_close",
        "_spectrum_correction_mode",
        "_fission_fraction_normalized",
    )

    storage: NodeStorage
    graph: Graph | None
    inactive_detectors: tuple[set[str], ...]
    index: dict[str, tuple[str,...]]
    combinations: dict[str, tuple[tuple[str,...],...]]
    _path_data: Path
    _override_indices: Mapping[str, Sequence[str]]
    _source_type: SourceTypes
    _strict: bool
    _close: bool
    _spectrum_correction_mode: Literal["linear", "exponential"]
    _fission_fraction_normalized: bool

    def __init__(
        self,
        *,
        source_type: SourceTypes = "npz",
        strict: bool = True,
        close: bool = True,
        override_indices: Mapping[str, Sequence[str]] = {},
        spectrum_correction_mode: Literal["linear", "exponential"] = "exponential",
        fission_fraction_normalized: bool = False,
        parameter_values: dict[str, float | str] = {},
    ):
        self._strict = strict
        self._close = close

        self.graph = None
        self.storage = NodeStorage()
        self._path_data = Path("data/dayabay-v0")
        self._source_type = source_type
        self._override_indices = override_indices
        self._spectrum_correction_mode = spectrum_correction_mode
        self._fission_fraction_normalized = fission_fraction_normalized

        self.inactive_detectors = ({"6AD", "AD22"}, {"6AD", "AD34"}, {"7AD", "AD11"})
        self.index = {}
        self.combinations = {}

        self.build()

        if parameter_values:
            self.set_parameters(parameter_values)

    def build(self):
        storage = self.storage
        path_data = self._path_data

        path_parameters = path_data / "parameters"
        path_arrays = path_data / self._source_type
        path_root = path_data / "root"

        from dagflow.tools.schema import LoadPy

        antineutrino_model_edges = LoadPy(
            path_parameters / "reactor_antineutrino_spectrum_edges.py",
            variable="edges",
            type=ndarray,
        )

        index_names = {
            "U235": "²³⁵U",
            "U238": "²³⁸U",
            "Pu239": "²³⁹Pu",
            "Pu241": "²⁴¹Pu",
        }

        # Provide a list of indices and their values. Values should be globally unique
        index = self.index
        index["isotope"] = ("U235", "U238", "Pu239", "Pu241")
        index["isotope_lower"] = tuple(i.lower() for i in index["isotope"])
        index["isotope_offeq"] = ("U235", "Pu239", "Pu241")
        index["detector"] = (
            "AD11",
            "AD12",
            "AD21",
            "AD22",
            "AD31",
            "AD32",
            "AD33",
            "AD34",
        )
        index["site"] = ("EH1", "EH2", "EH3")
        index["reactor"] = ("DB1", "DB2", "LA1", "LA2", "LA3", "LA4")
        index["anue_source"] = ("main", "offeq", "snf")
        index["anue_unc"] = ("uncorr", "corr")
        index["period"] = ("6AD", "8AD", "7AD")
        index["lsnl"] = ("nominal", "pull0", "pull1", "pull2", "pull3")
        index["lsnl_nuisance"] = ("pull0", "pull1", "pull2", "pull3")
        # index["bkg"] = ('acc', 'lihe', 'fastn', 'amc', 'alphan', 'muon')
        index["bkg"] = ("acc", "lihe", "fastn", "amc", "alphan")
        index["spec"] = tuple(
            f"spec_scale_{i:02d}" for i in range(len(antineutrino_model_edges))
        )

        index.update(self._override_indices)

        index_all = (
            index["isotope"] + index["detector"] + index["reactor"] + index["period"]
        )
        set_all = set(index_all)
        if len(index_all) != len(set_all):
            raise RuntimeError("Repeated indices")

        required_combinations = tuple(index.keys()) + (
            "reactor.detector",
            "reactor.isotope",
            "reactor.isotope_offeq",
            "reactor.period",
            "reactor.isotope.period",
            "reactor.isotope.detector",
            "reactor.isotope_offeq.detector",
            "reactor.isotope.detector.period",
            "reactor.isotope_offeq.detector.period",
            "reactor.detector.period",
            "detector.period",
            "anue_unc.isotope",
            "bkg.detector",
            "bkg.detector.period",
        )
        # Provide the combinations of indices
        combinations = self.combinations
        for combname in required_combinations:
            combitems = combname.split(".")
            items = []
            for it in product(*(index[item] for item in combitems)):
                if any(inact.issubset(it) for inact in self.inactive_detectors):
                    continue
                items.append(it)
            combinations[combname] = tuple(items)

        combinations["anue_source.reactor.isotope.detector"] = (
            tuple(("main",) + cmb for cmb in combinations["reactor.isotope.detector"])
            + tuple(
                ("offeq",) + cmb
                for cmb in combinations["reactor.isotope_offeq.detector"]
            )
            + tuple(("snf",) + cmb for cmb in combinations["reactor.detector"])
        )

        spectrum_correction_is_exponential = (
            self._spectrum_correction_mode == "exponential"
        )

        with (
            Graph(close_on_exit=self._close, strict=self._strict) as graph,
            storage,
            FileReader,
        ):
            # fmt: off
            self.graph = graph
            #
            # Load parameters
            #
            load_parameters(path="oscprob",    load=path_parameters/"oscprob.yaml")
            load_parameters(path="oscprob",    load=path_parameters/"oscprob_solar.yaml", joint_nuisance=True)
            load_parameters(path="oscprob",    load=path_parameters/"oscprob_constants.yaml"
            )

            load_parameters(path="ibd",        load=path_parameters/"pdg2012.yaml")
            load_parameters(path="ibd.csc",    load=path_parameters/"ibd_constants.yaml"
            )
            load_parameters(path="conversion", load=path_parameters/"conversion_thermal_power.yaml")
            load_parameters(path="conversion", load=path_parameters/"conversion_oscprob_argument.yaml")

            load_parameters(                   load=path_parameters/"baselines.yaml")

            load_parameters(path="detector",   load=path_parameters/"detector_efficiency.yaml")
            load_parameters(path="detector",   load=path_parameters/"detector_normalization.yaml")
            load_parameters(path="detector",   load=path_parameters/"detector_nprotons_correction.yaml")
            load_parameters(path="detector",   load=path_parameters/"detector_eres.yaml")
            load_parameters(path="detector",   load=path_parameters/"detector_lsnl.yaml",
                            replicate=index["lsnl_nuisance"])
            load_parameters(path="detector",   load=path_parameters/"detector_iav_offdiag_scale.yaml",
                            replicate=index["detector"])
            load_parameters(path="detector",   load=path_parameters/"detector_relative.yaml",
                            replicate=index["detector"], replica_key_offset=1)

            load_parameters(path="reactor",    load=path_parameters/"reactor_energy_per_fission.yaml")
            load_parameters(path="reactor",    load=path_parameters/"reactor_thermal_power_nominal.yaml",
                            replicate=index["reactor"])
            load_parameters(path="reactor",    load=path_parameters/"reactor_snf.yaml",
                            replicate=index["reactor"])
            load_parameters(path="reactor",    load=path_parameters/"reactor_offequilibrium_correction.yaml",
                            replicate=combinations["reactor.isotope_offeq"])
            load_parameters(path="reactor",    load=path_parameters/"reactor_snf_fission_fractions.yaml")
            load_parameters(path="reactor",    load=path_parameters/"reactor_fission_fraction_scale.yaml",
                            replicate=index["reactor"], replica_key_offset=1)

            load_parameters(path="bkg.rate",   load=path_parameters/"bkg_rates.yaml")
            # fmt: on

            # Normalization constants
            load_parameters(
                format="value",
                state="fixed",
                parameters={
                    "conversion": {
                        "seconds_in_day_inverse": 1 / (60 * 60 * 24),
                    }
                },
                labels={
                    "conversion": {
                        "seconds_in_day_inverse": "One divided by seconds in day",
                    }
                },
            )

            nodes = storage.child("nodes")
            inputs = storage.child("inputs")
            outputs = storage.child("outputs")
            data = storage.child("data")
            parameters = storage("parameters")
            parameters_nuisance_normalized = storage("parameters.normalized")

            # fmt: off
            #
            # Create nodes
            #
            labels = LoadYaml(__file__.replace(".py", "_labels.yaml"))

            from numpy import arange, concatenate, linspace

            #
            # Define binning
            #
            in_edges_fine = linspace(0, 12, 241)
            in_edges_final = concatenate(([0.7], arange(1.2, 8.01, 0.20), [12.0]))

            from dagflow.lib.Array import Array
            from dagflow.lib.View import View
            edges_costheta, _ = Array.make_stored("edges.costheta", [-1, 1])
            edges_energy_common, _ = Array.make_stored(
                "edges.energy_common", in_edges_fine
            )
            edges_energy_final, _ = Array.make_stored(
                "edges.energy_final", in_edges_final
            )
            View.make_stored("edges.energy_enu", edges_energy_common)
            edges_energy_edep, _ = View.make_stored("edges.energy_edep", edges_energy_common)
            edges_energy_escint, _ = View.make_stored("edges.energy_escint", edges_energy_common)
            edges_energy_evis, _ = View.make_stored("edges.energy_evis", edges_energy_common)
            edges_energy_erec, _ = View.make_stored("edges.energy_erec", edges_energy_common)

            Array.make_stored("reactor_anue.spec_model_edges", antineutrino_model_edges)

            #
            # Integration, kinematics
            #
            integration_orders_edep, _ = Array.from_value("kinematics_sampler.ordersx", 5, edges=edges_energy_edep)
            integration_orders_costheta, _ = Array.from_value("kinematics_sampler.ordersy", 3, edges=edges_costheta)

            from dagflow.lib.IntegratorGroup import IntegratorGroup
            integrator, _ = IntegratorGroup.replicate(
                "2d",
                names = {
                    "sampler": "kinematics_sampler",
                    "integrator": "kinematics_integral",
                    "x": "mesh_edep",
                    "y": "mesh_costheta"
                },
                replicate_outputs = combinations["anue_source.reactor.isotope.detector"]
            )
            integration_orders_edep >> integrator("ordersX")
            integration_orders_costheta >> integrator("ordersY")

            from dgf_reactoranueosc.IBDXsecVBO1Group import IBDXsecVBO1Group
            ibd, _ = IBDXsecVBO1Group.make_stored(use_edep=True)
            ibd << storage("parameters.constant.ibd")
            ibd << storage("parameters.constant.ibd.csc")
            outputs.get_value("kinematics_sampler.mesh_edep") >> ibd.inputs["edep"]
            outputs.get_value("kinematics_sampler.mesh_costheta") >> ibd.inputs["costheta"]
            kinematic_integrator_enu = ibd.outputs["enu"]

            #
            # Oscillations
            #
            from dgf_reactoranueosc.NueSurvivalProbability import \
                NueSurvivalProbability
            NueSurvivalProbability.replicate(
                name="oscprob",
                distance_unit="m",
                replicate_outputs=combinations["reactor.detector"],
                oscprobArgConversion = True
            )
            kinematic_integrator_enu >> inputs("oscprob.enu")
            parameters("constant.baseline") >> inputs("oscprob.L")
            parameters.get_value("all.conversion.oscprobArgConversion") >> inputs("oscprob.oscprobArgConversion")
            nodes("oscprob") << parameters("free.oscprob")
            nodes("oscprob") << parameters("constrained.oscprob")
            nodes("oscprob") << parameters("constant.oscprob")

            #
            # Nominal antineutrino spectrum
            #
            load_graph(
                name = "reactor_anue.neutrino_per_fission_per_MeV_input",
                filenames = path_arrays / f"reactor_anue_spectra_50kev.{self._source_type}",
                x = "enu",
                y = "spec",
                merge_x = True,
                replicate_outputs = index["isotope"],
            )

            #
            # Pre-interpolate input spectrum on coarser grid
            # NOTE:
            #     - not needed with the current scheme:
            #         - spectrum correction applied by multiplication
            #     - introduced for the consistency with GNA
            #     - to be removed in v1 TODO
            #
            InterpolatorGroup.replicate(
                method = "exp",
                names = {
                    "indexer": "reactor_anue.spec_indexer_pre",
                    "interpolator": "reactor_anue.neutrino_per_fission_per_MeV_nominal_pre",
                    },
                replicate_outputs = index["isotope"],
            )
            outputs.get_value("reactor_anue.neutrino_per_fission_per_MeV_input.enu") >> inputs.get_value("reactor_anue.neutrino_per_fission_per_MeV_nominal_pre.xcoarse")
            outputs("reactor_anue.neutrino_per_fission_per_MeV_input.spec") >> inputs("reactor_anue.neutrino_per_fission_per_MeV_nominal_pre.ycoarse")
            outputs.get_value("reactor_anue.spec_model_edges") >> inputs.get_value("reactor_anue.neutrino_per_fission_per_MeV_nominal_pre.xfine")

            #
            # Interpolate for the integration mesh
            #
            InterpolatorGroup.replicate(
                method = "exp",
                names = {
                    "indexer": "reactor_anue.spec_indexer",
                    "interpolator": "reactor_anue.neutrino_per_fission_per_MeV_nominal",
                    },
                replicate_outputs = index["isotope"],
            )
            # Commented in favor of pre-interpolated part (below)
            # outputs.get_value("reactor_anue.neutrino_per_fission_per_MeV_input.enu") >> inputs.get_value("reactor_anue.neutrino_per_fission_per_MeV_nominal.xcoarse")
            # outputs("reactor_anue.neutrino_per_fission_per_MeV_input.spec") >> inputs("reactor_anue.neutrino_per_fission_per_MeV_nominal.ycoarse")
            outputs.get_value("reactor_anue.spec_model_edges") >> inputs.get_value("reactor_anue.neutrino_per_fission_per_MeV_nominal.xcoarse")
            outputs("reactor_anue.neutrino_per_fission_per_MeV_nominal_pre") >> inputs("reactor_anue.neutrino_per_fission_per_MeV_nominal.ycoarse")
            kinematic_integrator_enu >> inputs.get_value("reactor_anue.neutrino_per_fission_per_MeV_nominal.xfine")

            #
            # SNF and OffEQ normalization factors
            #
            load_parameters(
                format="value",
                state="fixed",
                parameters={
                    "reactor": {
                        "snf_factor": 1.0,
                        "offeq_factor": 1.0,
                    }
                },
                labels={
                    "reactor": {
                        "snf_factor": "Common SNF factor",
                        "offeq_factor": "Common offequilibrium factor",
                    }
                },
            )

            #
            # Offequilibrium correction
            #
            load_graph(
                name = "reactor_offequilibrium_anue.correction_input",
                x = "enu",
                y = "offequilibrium_correction",
                merge_x = True,
                filenames = path_arrays / f"offequilibrium_correction.{self._source_type}",
                replicate_outputs = index["isotope_offeq"],
                dtype = "d"
            )

            InterpolatorGroup.replicate(
                method = "linear",
                names = {
                    "indexer": "reactor_offequilibrium_anue.correction_indexer",
                    "interpolator": "reactor_offequilibrium_anue.correction_interpolated",
                    },
                replicate_outputs = index["isotope_offeq"],
                underflow = "constant",
                overflow = "constant",
            )
            outputs.get_value("reactor_offequilibrium_anue.correction_input.enu") >> inputs.get_value("reactor_offequilibrium_anue.correction_interpolated.xcoarse")
            outputs("reactor_offequilibrium_anue.correction_input.offequilibrium_correction") >> inputs("reactor_offequilibrium_anue.correction_interpolated.ycoarse")
            kinematic_integrator_enu >> inputs.get_value("reactor_offequilibrium_anue.correction_interpolated.xfine")

            #
            # SNF correction
            #
            load_graph(
                name = "snf_anue.correction_input",
                x = "enu",
                y = "snf_correction",
                merge_x = True,
                filenames = path_arrays / f"snf_correction.{self._source_type}",
                replicate_outputs = index["reactor"],
                dtype = "d"
            )
            InterpolatorGroup.replicate(
                method = "linear",
                names = {
                    "indexer": "snf_anue.correction_indexer",
                    "interpolator": "snf_anue.correction_interpolated",
                    },
                replicate_outputs = index["reactor"],
                underflow = "constant",
                overflow = "constant",
            )
            outputs.get_value("snf_anue.correction_input.enu") >> inputs.get_value("snf_anue.correction_interpolated.xcoarse")
            outputs("snf_anue.correction_input.snf_correction") >> inputs("snf_anue.correction_interpolated.ycoarse")
            kinematic_integrator_enu >> inputs.get_value("snf_anue.correction_interpolated.xfine")

            #
            # Reactor antineutrino spectral correction:
            #   - not constrained
            #   - correlated between isotopes
            #   - uncorrelated between energy intervals
            #
            if spectrum_correction_is_exponential:
                neutrino_per_fission_correction_central_value = 0.0
            else:
                neutrino_per_fission_correction_central_value = 1.0

            from dagflow.bundles.make_y_parameters_for_x import \
                make_y_parameters_for_x
            make_y_parameters_for_x(
                    outputs.get_value("reactor_anue.spec_model_edges"),
                    namefmt = "spec_scale_{:02d}",
                    format = "value",
                    state = "variable",
                    key = "neutrino_per_fission_factor",
                    values = neutrino_per_fission_correction_central_value,
                    labels = "Edge {i:02d} ({value:.2f} MeV) reactor antineutrino spectrum correction" \
                           + (" (exp)" if spectrum_correction_is_exponential else " (linear)"),
                    hide_nodes = True
                    )

            from dagflow.lib import Exp
            from dagflow.lib.Concatenation import Concatenation

            if spectrum_correction_is_exponential:
                Concatenation.replicate(
                        parameters("all.neutrino_per_fission_factor"),
                        name = "reactor_anue.spec_free_correction_input"
                        )
                Exp.replicate(
                        outputs.get_value("reactor_anue.spec_free_correction_input"),
                        name = "reactor_anue.spec_free_correction"
                        )
                outputs.get_value("reactor_anue.spec_free_correction_input").dd.axes_meshes = (outputs.get_value("reactor_anue.spec_model_edges"),)
            else:
                Concatenation.replicate(
                        parameters("all.neutrino_per_fission_factor"),
                        name = "reactor_anue.spec_free_correction"
                        )
                outputs.get_value("reactor_anue.spec_free_correction").dd.axes_meshes = (outputs.get_value("reactor_anue.spec_model_edges"),)

            InterpolatorGroup.replicate(
                method = "exp",
                names = {
                    "indexer": "reactor_anue.spec_free_correction_indexer",
                    "interpolator": "reactor_anue.spec_free_correction_interpolated"
                    },
            )
            outputs.get_value("reactor_anue.spec_model_edges") >> inputs.get_value("reactor_anue.spec_free_correction_interpolated.xcoarse")
            outputs.get_value("reactor_anue.spec_free_correction") >> inputs.get_value("reactor_anue.spec_free_correction_interpolated.ycoarse")
            kinematic_integrator_enu >> inputs.get_value("reactor_anue.spec_free_correction_interpolated.xfine")

            #
            # Huber+Mueller spectrum shape uncertainties
            #   - constrained
            #   - two parts:
            #       - uncorrelated between isotopes and energy intervals
            #       - correlated between isotopes and energy intervals
            #
            load_graph(
                name = "reactor_anue.spectrum_uncertainty",
                filenames = path_arrays / f"reactor_anue_spectra_unc_50kev.{self._source_type}",
                x = "enu_centers",
                y = "uncertainty",
                merge_x = True,
                replicate_outputs = combinations["anue_unc.isotope"],
            )

            # In the case of constant (left) interpolation bin edges should be used
            # from dagflow.lib.MeshToEdges import MeshToEdges
            # MeshToEdges.replicate(name="reactor_anue.spectrum_uncertainty.enu")
            # outputs.get_value("reactor_anue.spectrum_uncertainty.enu_centers") >> inputs.get_value("reactor_anue.spectrum_uncertainty.enu")
            # nodes.get_value("reactor_anue.spectrum_uncertainty.enu").close()

            for isotope in index["isotope"]:
                make_y_parameters_for_x(
                        outputs.get_value("reactor_anue.spectrum_uncertainty.enu_centers"),
                        namefmt = "unc_scale_{:03d}",
                        format = ("value", "sigma_absolute"),
                        state = "variable",
                        key = f"reactor_anue.spectrum_uncertainty.uncorr.{isotope}",
                        values = (0.0, 1.0),
                        labels = f"Edge {{i:02d}} ({{value:.2f}} MeV) uncorrelated {index_names[isotope]} spectrum correction",
                        disable_last_one = False, # True for the constant interpolation, last edge is unused
                        hide_nodes = True
                        )

            load_parameters(
                    path = "reactor_anue.spectrum_uncertainty",
                    format=("value", "sigma_absolute"),
                    state="variable",
                    parameters={
                        "corr": (0.0, 1.0)
                        },
                    labels={
                        "corr": "Correlated neutrino per fission uncertainty"
                        },
                    joint_nuisance = False
                    )

            Concatenation.replicate(
                    parameters("constrained.reactor_anue.spectrum_uncertainty.uncorr"),
                    name = "reactor_anue.spectrum_uncertainty.scale.uncorr",
                    replicate_outputs = index["isotope"]
                    )

            Product.replicate(
                    outputs("reactor_anue.spectrum_uncertainty.scale.uncorr"),
                    outputs("reactor_anue.spectrum_uncertainty.uncertainty.uncorr"),
                    name = "reactor_anue.spectrum_uncertainty.correction.uncorr",
                    replicate_outputs = index["isotope"]
                    )

            Product.replicate(
                    parameters.get_value("constrained.reactor_anue.spectrum_uncertainty.corr"),
                    outputs("reactor_anue.spectrum_uncertainty.uncertainty.corr"),
                    name = "reactor_anue.spectrum_uncertainty.correction.corr",
                    replicate_outputs = index["isotope"]
                    )

            single_unity = Array("single_unity", [1.0], dtype="d", mark="1")
            Sum.replicate(
                    outputs("reactor_anue.spectrum_uncertainty.correction.uncorr"),
                    single_unity,
                    name = "reactor_anue.spectrum_uncertainty.correction.uncorr_factor",
                    replicate_outputs = index["isotope"]
                    )
            Sum.replicate(
                    outputs("reactor_anue.spectrum_uncertainty.correction.corr"),
                    single_unity,
                    name = "reactor_anue.spectrum_uncertainty.correction.corr_factor",
                    replicate_outputs = index["isotope"]
                    )

            Product.replicate(
                    outputs("reactor_anue.spectrum_uncertainty.correction.uncorr_factor"),
                    outputs("reactor_anue.spectrum_uncertainty.correction.corr_factor"),
                    name = "reactor_anue.spectrum_uncertainty.correction.full",
                    replicate_outputs = index["isotope"]
                    )

            InterpolatorGroup.replicate(
                method = "linear",
                names = {
                    "indexer": "reactor_anue.spectrum_uncertainty.correction_index",
                    "interpolator": "reactor_anue.spectrum_uncertainty.correction_interpolated"
                    },
                replicate_outputs=index["isotope"]
            )
            outputs.get_value("reactor_anue.spectrum_uncertainty.enu_centers") >> inputs.get_value("reactor_anue.spectrum_uncertainty.correction_interpolated.xcoarse")
            outputs("reactor_anue.spectrum_uncertainty.correction.full") >> inputs("reactor_anue.spectrum_uncertainty.correction_interpolated.ycoarse")
            kinematic_integrator_enu >> inputs.get_value("reactor_anue.spectrum_uncertainty.correction_interpolated.xfine")

            #
            # Antineutrino spectrum with corrections
            #
            Product.replicate(
                    outputs("reactor_anue.neutrino_per_fission_per_MeV_nominal"),
                    outputs.get_value("reactor_anue.spec_free_correction_interpolated"),
                    outputs("reactor_anue.spectrum_uncertainty.correction_interpolated"),
                    name = "reactor_anue.part.neutrino_per_fission_per_MeV_main",
                    replicate_outputs=index["isotope"],
                    )

            Product.replicate(
                    outputs("reactor_anue.neutrino_per_fission_per_MeV_nominal"),
                    outputs("reactor_offequilibrium_anue.correction_interpolated"),
                    outputs("reactor_anue.spectrum_uncertainty.correction_interpolated"), # NOTE: remove in v1 as HM corrections should not be applied to NEQ
                    name = "reactor_anue.part.neutrino_per_fission_per_MeV_offeq_nominal",
                    allow_skip_inputs = True,
                    skippable_inputs_should_contain = ("U238",),
                    replicate_outputs=index["isotope_offeq"],
                    )

            #
            # Livetime
            #
            from dagflow.bundles.load_record import load_record_data
            load_record_data(
                name = "daily_data.detector_all",
                filenames = path_arrays/f"livetimes_Dubna_AdSimpleNL_all.{self._source_type}",
                replicate_outputs = index["detector"],
                objects = lambda idx, _: f"EH{idx[-2]}AD{idx[-1]}",
                columns = ("day", "ndet", "livetime", "eff", "efflivetime"),
                skip = self.inactive_detectors
            )
            from models.bundles.refine_detector_data import \
                refine_detector_data
            refine_detector_data(
                data("daily_data.detector_all"),
                data.child("daily_data.detector"),
                detectors = index["detector"]
            )

            load_record_data(
                name = "daily_data.reactor_all",
                filenames = path_arrays/f"weekly_power_fulldata_release_v2.{self._source_type}",
                replicate_outputs = ("core_data",),
                columns = ("week", "day", "ndet", "core", "power") + index["isotope_lower"],
                key_order = (0,)
            )
            from models.bundles.refine_reactor_data import refine_reactor_data
            refine_reactor_data(
                data("daily_data.reactor_all"),
                data.child("daily_data.reactor"),
                reactors = index["reactor"],
                isotopes = index["isotope"],
            )

            from models.bundles.sync_reactor_detector_data import \
                sync_reactor_detector_data
            sync_reactor_detector_data(
                    data("daily_data.reactor"),
                    data("daily_data.detector"),
                    )

            Array.from_storage(
                "daily_data.detector.livetime",
                storage("data"),
                remove_used_arrays = True,
                dtype = "d"
            )

            Array.from_storage(
                "daily_data.detector.eff",
                storage("data"),
                remove_used_arrays = True,
                dtype = "d"
            )

            Array.from_storage(
                "daily_data.detector.efflivetime",
                storage("data"),
                remove_used_arrays = True,
                dtype = "d"
            )

            Array.from_storage(
                "daily_data.reactor.power",
                storage("data"),
                remove_used_arrays = True,
                dtype = "d"
            )

            Array.from_storage(
                "daily_data.reactor.fission_fraction",
                storage("data"),
                remove_used_arrays = True,
                dtype = "d"
            )
            del storage["data.daily_data"]

            #
            # Neutrino rate
            #
            Product.replicate(
                    parameters("all.reactor.nominal_thermal_power"),
                    parameters.get_value("all.conversion.reactorPowerConversion"),
                    name = "reactor.thermal_power_nominal_MeVs",
                    replicate_outputs = index["reactor"]
                    )

            Product.replicate(
                    parameters("central.reactor.nominal_thermal_power"),
                    parameters.get_value("all.conversion.reactorPowerConversion"),
                    name = "reactor.thermal_power_nominal_MeVs_central",
                    replicate_outputs = index["reactor"]
                    )

            # Time dependent, fit dependent (non-nominal) for reactor core
            Product.replicate(
                    parameters("all.reactor.fission_fraction_scale"),
                    outputs("daily_data.reactor.fission_fraction"),
                    name = "daily_data.reactor.fission_fraction_scaled",
                    replicate_outputs=combinations["reactor.isotope.period"],
                    )

            #
            # Fission fraction normalized
            #
            if self._fission_fraction_normalized:
                Sum.replicate(
                    outputs("daily_data.reactor.fission_fraction_scaled"),
                    name="daily_data.reactor.fission_fraction_scaled_normalization_factor",
                    replicate_outputs=combinations["reactor.period"],
                )

                Division.replicate(
                    outputs("daily_data.reactor.fission_fraction_scaled"),
                    outputs("daily_data.reactor.fission_fraction_scaled_normalization_factor"),
                    name="daily_data.reactor.fission_fraction_scaled_normalized",
                    replicate_outputs=combinations["reactor.isotope.period"],
                )

                Product.replicate(
                        parameters("all.reactor.energy_per_fission"),
                        outputs("daily_data.reactor.fission_fraction_scaled_normalized"),
                        name = "reactor.energy_per_fission_weighted_MeV",
                        replicate_outputs=combinations["reactor.isotope.period"],
                        )

                Sum.replicate(
                        outputs("reactor.energy_per_fission_weighted_MeV"),
                        name = "reactor.energy_per_fission_average_MeV",
                        replicate_outputs=combinations["reactor.period"],
                        )

                Product.replicate(
                        outputs("daily_data.reactor.power"),
                        outputs("daily_data.reactor.fission_fraction_scaled_normalized"),
                        outputs("reactor.thermal_power_nominal_MeVs"),
                        name = "reactor.thermal_power_isotope_MeV_per_second",
                        replicate_outputs=combinations["reactor.isotope.period"],
                        )
            else:
                Product.replicate(
                        parameters("all.reactor.energy_per_fission"),
                        outputs("daily_data.reactor.fission_fraction_scaled"),
                        name = "reactor.energy_per_fission_weighted_MeV",
                        replicate_outputs=combinations["reactor.isotope.period"],
                        )

                Sum.replicate(
                        outputs("reactor.energy_per_fission_weighted_MeV"),
                        name = "reactor.energy_per_fission_average_MeV",
                        replicate_outputs=combinations["reactor.period"],
                        )

                Product.replicate(
                        outputs("daily_data.reactor.power"),
                        outputs("daily_data.reactor.fission_fraction_scaled"),
                        outputs("reactor.thermal_power_nominal_MeVs"),
                        name = "reactor.thermal_power_isotope_MeV_per_second",
                        replicate_outputs=combinations["reactor.isotope.period"],
                        )

            Division.replicate(
                    outputs("reactor.thermal_power_isotope_MeV_per_second"),
                    outputs("reactor.energy_per_fission_average_MeV"),
                    name = "reactor.fissions_per_second",
                    replicate_outputs=combinations["reactor.isotope.period"],
                    )

            # Nominal, time and reactor independent power and fission fractions for SNF
            # NOTE: central values are used for energy_per_fission
            Product.replicate(
                    parameters("central.reactor.energy_per_fission"),
                    parameters("all.reactor.fission_fraction_snf"),
                    name = "reactor.energy_per_fission_snf_weighted_MeV",
                    replicate_outputs=index["isotope"],
                    )

            Sum.replicate(
                    outputs("reactor.energy_per_fission_snf_weighted_MeV"),
                    name = "reactor.energy_per_fission_snf_average_MeV",
                    )

            # NOTE: central values are used for the thermal power
            Product.replicate(
                    parameters("all.reactor.fission_fraction_snf"),
                    outputs("reactor.thermal_power_nominal_MeVs_central"),
                    name = "reactor.thermal_power_snf_isotope_MeV_per_second",
                    replicate_outputs=combinations["reactor.isotope"],
                    )

            Division.replicate(
                    outputs("reactor.thermal_power_snf_isotope_MeV_per_second"),
                    outputs.get_value("reactor.energy_per_fission_snf_average_MeV"),
                    name = "reactor.fissions_per_second_snf",
                    replicate_outputs=combinations["reactor.isotope"],
                    )

            # Effective number of fissions seen in Detector from Reactor from Isotope during Period
            Product.replicate(
                    outputs("reactor.fissions_per_second"),
                    outputs("daily_data.detector.efflivetime"),
                    name = "reactor_detector.number_of_fissions_daily",
                    replicate_outputs=combinations["reactor.isotope.detector.period"],
                    allow_skip_inputs = True,
                    skippable_inputs_should_contain = self.inactive_detectors
                    )

            # Total effective number of fissions from a Reactor seen in the Detector during Period
            from dagflow.lib import ArraySum
            ArraySum.replicate(
                    outputs("reactor_detector.number_of_fissions_daily"),
                    name = "reactor_detector.number_of_fissions",
                    )

            # Baseline factor from Reactor to Detector: 1/(4πL²)
            from dgf_reactoranueosc.InverseSquareLaw import InverseSquareLaw
            InverseSquareLaw.replicate(
                name="baseline_factor_per_cm2",
                scale="m_to_cm",
                replicate_outputs=combinations["reactor.detector"]
            )
            parameters("constant.baseline") >> inputs("baseline_factor_per_cm2")

            # Number of protons per detector
            Product.replicate(
                    parameters.get_value("all.detector.nprotons_nominal_ad"),
                    parameters("all.detector.nprotons_correction"),
                    name = "detector.nprotons",
                    replicate_outputs = index["detector"]
            )

            # Number of fissions × N protons × ε / (4πL²)  (main)
            Product.replicate(
                    outputs("reactor_detector.number_of_fissions"),
                    outputs("detector.nprotons"),
                    outputs("baseline_factor_per_cm2"),
                    parameters.get_value("all.detector.efficiency"),
                    name = "reactor_detector.number_of_fissions_nprotons_per_cm2",
                    replicate_outputs=combinations["reactor.isotope.detector.period"],
                    )

            Product.replicate(
                    outputs("reactor_detector.number_of_fissions_nprotons_per_cm2"),
                    parameters("all.reactor.offequilibrium_scale"),
                    parameters.get_value("all.reactor.offeq_factor"),
                    name = "reactor_detector.number_of_fissions_nprotons_per_cm2_offeq",
                    replicate_outputs=combinations["reactor.isotope.detector.period"],
                    )

            # Detector live time
            ArraySum.replicate(
                    outputs("daily_data.detector.livetime"),
                    name = "detector.livetime",
                    )

            ArraySum.replicate(
                    outputs("daily_data.detector.efflivetime"),
                    name = "detector.efflivetime",
                    )

            Product.replicate(
                    outputs("detector.efflivetime"),
                    parameters.get_value("all.conversion.seconds_in_day_inverse"),
                    name="detector.efflivetime_days",
                    replicate_outputs=combinations["detector.period"],
                    allow_skip_inputs=True,
                    skippable_inputs_should_contain=self.inactive_detectors,
                    )

            # Effective live time × N protons × ε / (4πL²)  (SNF)
            Product.replicate(
                    outputs("detector.efflivetime"),
                    outputs("detector.nprotons"),
                    outputs("baseline_factor_per_cm2"),
                    parameters("all.reactor.snf_scale"),
                    parameters.get_value("all.reactor.snf_factor"),
                    parameters.get_value("all.detector.efficiency"),
                    name = "reactor_detector.livetime_nprotons_per_cm2_snf",
                    replicate_outputs=combinations["reactor.detector.period"],
                    allow_skip_inputs = True,
                    skippable_inputs_should_contain = self.inactive_detectors
                    )

            #
            # Average SNF Spectrum
            #
            Product.replicate(
                    outputs("reactor_anue.neutrino_per_fission_per_MeV_nominal"),
                    outputs("reactor.fissions_per_second_snf"),
                    name = "snf_anue.neutrino_per_second_isotope",
                    replicate_outputs=combinations["reactor.isotope"],
                    )

            Sum.replicate(
                    outputs("snf_anue.neutrino_per_second_isotope"),
                    name = "snf_anue.neutrino_per_second",
                    replicate_outputs=index["reactor"],
                    )

            Product.replicate(
                    outputs("snf_anue.neutrino_per_second"),
                    outputs("snf_anue.correction_interpolated"),
                    name = "snf_anue.neutrino_per_second_snf",
                    replicate_outputs = index["reactor"]
                    )

            #
            # Integrand: flux × oscillation probability × cross section
            # [Nν·cm²/fission/proton]
            #
            Product.replicate(
                    outputs.get_value("ibd.crosssection"),
                    outputs.get_value("ibd.jacobian"),
                    name="ibd.crosssection_jacobian",
            )

            Product.replicate(
                    outputs.get_value("ibd.crosssection_jacobian"),
                    outputs("oscprob"),
                    name="ibd.crosssection_jacobian_oscillations",
                    replicate_outputs=combinations["reactor.detector"]
            )

            Product.replicate(
                    outputs("ibd.crosssection_jacobian_oscillations"),
                    outputs("reactor_anue.part.neutrino_per_fission_per_MeV_main"),
                    name="neutrino_cm2_per_MeV_per_fission_per_proton.part.main",
                    replicate_outputs=combinations["reactor.isotope.detector"]
            )

            Product.replicate(
                    outputs("ibd.crosssection_jacobian_oscillations"),
                    outputs("reactor_anue.part.neutrino_per_fission_per_MeV_offeq_nominal"),
                    name="neutrino_cm2_per_MeV_per_fission_per_proton.part.offeq",
                    replicate_outputs=combinations["reactor.isotope_offeq.detector"]
            )

            Product.replicate(
                    outputs("ibd.crosssection_jacobian_oscillations"),
                    outputs("snf_anue.neutrino_per_second_snf"),
                    name="neutrino_cm2_per_MeV_per_fission_per_proton.part.snf",
                    replicate_outputs=combinations["reactor.detector"]
            )
            outputs("neutrino_cm2_per_MeV_per_fission_per_proton.part.main") >> inputs("kinematics_integral.main")
            outputs("neutrino_cm2_per_MeV_per_fission_per_proton.part.offeq") >> inputs("kinematics_integral.offeq")
            outputs("neutrino_cm2_per_MeV_per_fission_per_proton.part.snf") >> inputs("kinematics_integral.snf")

            #
            # Multiply by the scaling factors:
            #  - main:  fissions_per_second[p,r,i] × effective live time[p,d] × N protons[d] × efficiency[d]
            #  - offeq: fissions_per_second[p,r,i] × effective live time[p,d] × N protons[d] × efficiency[d] × offequilibrium scale[r,i] × offeq_factor(=1)
            #  - snf:                                effective live time[p,d] × N protons[d] × efficiency[d] × SNF scale[r]              × snf_factor(=1)
            #
            Product.replicate(
                    outputs("kinematics_integral.main"),
                    outputs("reactor_detector.number_of_fissions_nprotons_per_cm2"),
                    name = "eventscount.parts.main",
                    replicate_outputs = combinations["reactor.isotope.detector.period"]
                    )

            Product.replicate(
                    outputs("kinematics_integral.offeq"),
                    outputs("reactor_detector.number_of_fissions_nprotons_per_cm2_offeq"),
                    name = "eventscount.parts.offeq",
                    replicate_outputs = combinations["reactor.isotope_offeq.detector.period"],
                    allow_skip_inputs = True,
                    skippable_inputs_should_contain = ("U238",)
                    )

            Product.replicate(
                    outputs("kinematics_integral.snf"),
                    outputs("reactor_detector.livetime_nprotons_per_cm2_snf"),
                    name = "eventscount.parts.snf",
                    replicate_outputs = combinations["reactor.detector.period"]
                    )

            # Debug node: eventscount.reactor_active_periods
            Sum.replicate(
                outputs("eventscount.parts.main"),
                outputs("eventscount.parts.offeq"),
                name="eventscount.reactor_active_periods",
                replicate_outputs=combinations["detector.period"]
            )
            # Debug node: eventscount.reactor_snf_periods
            Sum.replicate(
                outputs("eventscount.parts.snf"),
                name="eventscount.snf_periods",
                replicate_outputs=combinations["detector.period"]
            )

            Sum.replicate(
                outputs("eventscount.parts"),
                name="eventscount.raw",
                replicate_outputs=combinations["detector.period"]
            )

            # Sum.replicate(
            #     outputs("eventscount.periods.raw"),
            #     name="eventscount.raw",
            #     replicate_outputs=index["detector"]
            # )
            #
            # Detector effects
            #
            load_array(
                name = "detector.iav",
                filenames = path_arrays/f"detector_IAV_matrix_P14A_LS.{self._source_type}",
                replicate_outputs = ("matrix_raw",),
                objects = {"matrix_raw": "iav_matrix"},
                array_kwargs = {
                    'edges': (edges_energy_escint, edges_energy_edep)
                    }
            )

            from dagflow.lib.RenormalizeDiag import RenormalizeDiag
            RenormalizeDiag.replicate(mode="offdiag", name="detector.iav.matrix_rescaled", replicate_outputs=index["detector"])
            parameters("all.detector.iav_offdiag_scale_factor") >> inputs("detector.iav.matrix_rescaled.scale")
            outputs.get_value("detector.iav.matrix_raw") >> inputs("detector.iav.matrix_rescaled.matrix")

            from dagflow.lib.VectorMatrixProduct import VectorMatrixProduct
            VectorMatrixProduct.replicate(name="eventscount.iav", replicate_outputs=combinations["detector.period"])
            outputs("detector.iav.matrix_rescaled") >> inputs("eventscount.iav.matrix")
            outputs("eventscount.raw") >> inputs("eventscount.iav.vector")

            load_graph_data(
                name = "detector.lsnl.curves",
                x = "edep",
                y = "evis_parts",
                merge_x = True,
                filenames = path_arrays/f"detector_LSNL_curves_Jan2022_newE_v1.{self._source_type}",
                replicate_outputs = index["lsnl"],
            )

            # Coarse LSNL model, consistent with GNA implementation
            from dgf_detector.bundles.cross_check_refine_lsnl_data import \
                cross_check_refine_lsnl_data
            cross_check_refine_lsnl_data(
                storage("data.detector.lsnl.curves"),
                edepname = 'edep',
                nominalname = 'evis_parts.nominal',
                newmin = 0.5,
                newmax = 12.1
            )

            # TODO: proper refinement for v1
            # from dgf_detector.bundles.refine_lsnl_data import refine_lsnl_data
            # refine_lsnl_data(
            #     storage("data.detector.lsnl.curves"),
            #     edepname = 'edep',
            #     nominalname = 'evis_parts.nominal',
            #     refine_times = 4,
            #     newmin = 0.5,
            #     newmax = 12.1
            # )

            Array.from_storage(
                "detector.lsnl.curves",
                storage("data"),
                meshname = "edep",
                remove_used_arrays = True
            )

            Product.replicate(
                outputs("detector.lsnl.curves.evis_parts"),
                parameters("constrained.detector.lsnl_scale_a"),
                name = "detector.lsnl.curves.evis_parts_scaled",
                allow_skip_inputs = True,
                skippable_inputs_should_contain = ("nominal",),
                replicate_outputs=index["lsnl_nuisance"]
            )

            Sum.replicate(
                outputs.get_value("detector.lsnl.curves.evis_parts.nominal"),
                outputs("detector.lsnl.curves.evis_parts_scaled"),
                name="detector.lsnl.curves.evis_common"
            )

            from dgf_detector.Monotonize import Monotonize
            Monotonize.replicate(
                    name="detector.lsnl.curves.evis_common_monotonic",
                    index_fraction = 0.5,
                    gradient = 1.0,
                    with_x = True
                    )
            outputs.get_value("detector.lsnl.curves.edep") >> inputs.get_value("detector.lsnl.curves.evis_common_monotonic.x")
            outputs.get_value("detector.lsnl.curves.evis_common") >> inputs.get_value("detector.lsnl.curves.evis_common_monotonic.y")

            from multikeydict.tools import remap_items
            remap_items(
                parameters("all.detector.detector_relative"),
                outputs.child("detector.parameters_relative"),
                reorder_indices=[
                    ["detector", "parameters"],
                    ["parameters", "detector"],
                ],
            )

            InterpolatorGroup.replicate(
                method = "linear",
                names = {
                    "indexer": "detector.lsnl.indexer_fwd",
                    "interpolator": "detector.lsnl.interpolated_fwd",
                    },
            )
            outputs.get_value("detector.lsnl.curves.edep") >> inputs.get_value("detector.lsnl.interpolated_fwd.xcoarse")
            outputs.get_value("detector.lsnl.curves.evis_common_monotonic") >> inputs.get_value("detector.lsnl.interpolated_fwd.ycoarse")
            edges_energy_edep >> inputs.get_value("detector.lsnl.interpolated_fwd.xfine")

            ## TODO:
            ## - for backward interpolation need multiple X definitions (detectors)
            ## - thus need to replicate the indexer
            # InterpolatorGroup.replicate(
            #     method = "linear",
            #     names = {
            #         "indexer": "detector.lsnl.indexer_bwd",
            #         "interpolator": "detector.lsnl.interpolated_bwd",
            #         },
            #     replicate_outputs = index["detector"]
            # )
            # outputs("detector.lsnl.curves_evis_common_monotonic") >> inputs.get_value("detector.lsnl.interpolated_bwd.xcoarse")
            # outputs.get_value("detector.lsnl.curves.edep")  >> inputs.get_value("detector.lsnl.interpolated_bwd.ycoarse")
            # edges_energy_evis >> inputs.get_value("detector.lsnl.interpolated_bwd.xfine")

            Product.replicate(
                outputs.get_value("detector.lsnl.interpolated_fwd"),
                outputs("detector.parameters_relative.energy_scale_factor"),
                name="detector.lsnl.curves.evis",
                replicate_outputs = index["detector"]
            )

            # from dgf_detector.AxisDistortionMatrix import AxisDistortionMatrix
            # AxisDistortionMatrix.replicate(name="detector.lsnl.matrix", replicate_outputs=index["detector"])
            # edges_energy_edep.outputs[0] >> inputs("detector.lsnl.matrix.EdgesOriginal")
            # outputs("detector.lsnl.interpolated_fwd") >> inputs("detector.lsnl.matrix.EdgesModified")
            # outputs("detector.lsnl.interpolated_bwd") >> inputs("detector.lsnl.matrix.EdgesModifiedBackwards")

            # TODO: Outdated LSNL matrix (cross check)
            from dgf_detector.AxisDistortionMatrixLinearLegacy import \
                AxisDistortionMatrixLinearLegacy
            AxisDistortionMatrixLinearLegacy.replicate(
                name="detector.lsnl.matrix_linear",
                replicate_outputs=index["detector"],
                min_value_modified=0.7001
            )
            edges_energy_edep.outputs[0] >> inputs("detector.lsnl.matrix_linear.EdgesOriginal")
            outputs("detector.lsnl.curves.evis") >> inputs("detector.lsnl.matrix_linear.EdgesModified")

            # # TODO: masked LSNL matrix (cross check)
            # from numpy import ones
            # lsnl_mask = ones((240, 240), dtype="d")
            # lsnl_mask[:14,:] = 0.0
            # lsnl_mask[:,:16] = 0.0
            # lsnl_mask[:,232:] = 0.0
            # Array.make_stored("detector.lsnl.gna_mask", lsnl_mask)
            # Product.replicate(
            #     outputs("detector.lsnl.matrix_linear"),
            #     outputs.get_value("detector.lsnl.gna_mask"),
            #     name="detector.lsnl.matrix_linear_masked",
            #     replicate_outputs=index["detector"]
            # )

            VectorMatrixProduct.replicate(name="eventscount.evis", replicate_outputs=combinations["detector.period"])
            # outputs("detector.lsnl.matrix") >> inputs("eventscount.evis.matrix")
            outputs("detector.lsnl.matrix_linear") >> inputs("eventscount.evis.matrix")
            outputs("eventscount.iav") >> inputs("eventscount.evis.vector")

            from dgf_detector.EnergyResolution import EnergyResolution
            EnergyResolution.replicate(path="detector.eres")
            nodes.get_value("detector.eres.sigma_rel") << parameters("constrained.detector.eres")
            outputs.get_value("edges.energy_evis") >> inputs.get_value("detector.eres.matrix")
            outputs.get_value("edges.energy_evis") >> inputs.get_value("detector.eres.e_edges")

            VectorMatrixProduct.replicate(name="eventscount.erec", replicate_outputs=combinations["detector.period"])
            outputs.get_value("detector.eres.matrix") >> inputs("eventscount.erec.matrix")
            outputs("eventscount.evis") >> inputs("eventscount.erec.vector")

            Product.replicate(
                parameters.get_value("all.detector.global_normalization"),
                outputs("detector.parameters_relative.efficiency_factor"),
                name = "detector.normalization",
                replicate_outputs=index["detector"],
            )

            Product.replicate(
                outputs("detector.normalization"),
                outputs("eventscount.erec"),
                name = "eventscount.fine.ibd_normalized",
                replicate_outputs=combinations["detector.period"],
            )

            from dgf_detector.Rebin import Rebin
            Rebin.replicate(
                names={"matrix": "detector.rebin_matrix_ibd", "product": "eventscount.final.ibd"},
                replicate_outputs=combinations["detector.period"],
            )
            edges_energy_erec >> inputs.get_value("detector.rebin_matrix_ibd.edges_old")
            edges_energy_final >> inputs.get_value("detector.rebin_matrix_ibd.edges_new")
            outputs("eventscount.fine.ibd_normalized") >> inputs("eventscount.final.ibd")

            #
            # Backgrounds
            #
            from dagflow.bundles.load_hist import load_hist
            bkg_names = {
                'acc': "accidental",
                'lihe': "lithium9",
                'fastn': "fastNeutron",
                'amc': "amCSource",
                'alphan': "carbonAlpha",
                'muon': "muonRelated"
            }
            load_hist(
                name = "bkg",
                x = "erec",
                y = "spectrum_shape",
                merge_x = True,
                normalize = True,
                filenames = path_root/"bkg_SYSU_input_by_period_{}.root",
                replicate_files = index["period"],
                replicate_outputs = combinations["bkg.detector"],
                skip = self.inactive_detectors,
                key_order = (1, 2, 0),
                objects = lambda _, idx: f"DYB_{bkg_names[idx[0]]}_expected_spectrum_EH{idx[-2][-2]}_AD{idx[-2][-1]}"
            )

            # TODO: Daya Bay v1 (if needed)
            # from multikeydict.tools import remap_items
            # ads_at_sites = {
            #         "EH1": ("AD11", "AD12"),
            #         "EH2": ("AD21", "AD22"),
            #         "EH3": ("AD31", "AD32", "AD33", "AD34"),
            #         }
            # remap_items(
            #     parameters("all.bkg.rate.fastn"),
            #     outputs.child("bkg.rate.fastn"),
            #     rename_indices = ads_at_sites,
            #     skip_indices_target = self.inactive_detectors,
            #     fcn = lambda par: par.output
            # )
            # remap_items(
            #     parameters("all.bkg.rate.lihe"),
            #     outputs.child("bkg.rate.lihe"),
            #     rename_indices = ads_at_sites,
            #     skip_indices_target = self.inactive_detectors,
            #     fcn = lambda par: par.output
            # )

            # NOTE:
            # GNA upload fast-n as array from 0 to 12 MeV (50 keV), and it normalized to 1.
            # So, every bin contain 0.00416667.
            # TODO: remove in dayabay-v1
            from numpy import ones
            fastn_data = ones(240) / 240
            for key, spectrum in storage("outputs.bkg.spectrum_shape.fastn").walkitems():
                spectrum.data[:] = fastn_data

            Product.replicate(
                    parameters("all.bkg.rate.acc"),
                    outputs("bkg.spectrum_shape.acc"),
                    name="bkg.spectrum_per_day.acc",
                    replicate_outputs=combinations["detector.period"],
                    )

            Product.replicate(
                    # outputs("bkg.rate.lihe"),
                    parameters("all.bkg.rate.lihe"),
                    outputs("bkg.spectrum_shape.lihe"),
                    name="bkg.spectrum_per_day.lihe",
                    replicate_outputs=combinations["detector.period"],
                    )

            Product.replicate(
                    # outputs("bkg.rate.fastn"),
                    parameters("all.bkg.rate.fastn"),
                    outputs("bkg.spectrum_shape.fastn"),
                    name="bkg.spectrum_per_day.fastn",
                    replicate_outputs=combinations["detector.period"],
                    )

            Product.replicate(
                    parameters("all.bkg.rate.alphan"),
                    outputs("bkg.spectrum_shape.alphan"),
                    name="bkg.spectrum_per_day.alphan",
                    replicate_outputs=combinations["detector.period"],
                    )

            Product.replicate(
                    parameters("all.bkg.rate.amc"),
                    outputs("bkg.spectrum_shape.amc"),
                    name="bkg.spectrum_per_day.amc",
                    replicate_outputs=combinations["detector.period"],
                    )

            # Total spectrum of Background in Detector during Period
            # spectrum_per_day [N / day] * efflivetime [sec] * seconds_in_day_inverse [day / sec] -> [N]
            Product.replicate(
                    outputs("detector.efflivetime_days"),
                    outputs("bkg.spectrum_per_day"),
                    name="bkg.spectrum",
                    replicate_outputs=combinations["bkg.detector.period"],
                    )

            Sum.replicate(
                    outputs("bkg.spectrum"),
                    name="eventscount.fine.bkg",
                    replicate_outputs=combinations["detector.period"],
                    )

            Sum.replicate(
                    outputs("eventscount.fine.ibd_normalized"),
                    outputs("eventscount.fine.bkg"),
                    name="eventscount.fine.total",
                    replicate_outputs=combinations["detector.period"],
                    check_edges_contents=True,
                    )

            Rebin.replicate(
                    names={"matrix": "detector.rebin_bkg_matrix", "product": "eventscount.final.bkg"},
                    replicate_outputs=combinations["detector.period"],
            )
            edges_energy_erec >> inputs.get_value("detector.rebin_bkg_matrix.edges_old")
            edges_energy_final >> inputs.get_value("detector.rebin_bkg_matrix.edges_new")
            outputs("eventscount.fine.bkg") >> inputs("eventscount.final.bkg")

            Sum.replicate(
                outputs("eventscount.final.ibd"),
                outputs("eventscount.final.bkg"),
                name="eventscount.final.detector_period",
                replicate_outputs=combinations["detector.period"],
            )

            Concatenation.replicate(
                outputs("eventscount.final.detector_period"),
                name="eventscount.final.concatenated.detector_period",
            )

            Sum.replicate(
                outputs("eventscount.final.detector_period"),
                name="eventscount.final.detector",
                replicate_outputs=index["detector"],
            )

            Concatenation.replicate(
                outputs("eventscount.final.detector"),
                name="eventscount.final.concatenated.detector"
            )

            #
            # Covariance matrices
            #
            from dagflow.lib.CovarianceMatrixGroup import CovarianceMatrixGroup
            covariance_detector = CovarianceMatrixGroup(store_to="covariance.detector")
            covariance_detector_period = CovarianceMatrixGroup(store_to="covariance.detector_period")

            for name, parameters_source in (
                    ("oscprob", "oscprob"),
                    ("eres", "detector.eres"),
                    ("lsnl", "detector.lsnl_scale_a"),
                    ("iav", "detector.iav_offdiag_scale_factor"),
                    ("detector_relative", "detector.detector_relative"),
                    ("energy_per_fission", "reactor.energy_per_fission"),
                    ("nominal_thermal_power", "reactor.nominal_thermal_power"),
                    ("snf", "reactor.snf_scale"),
                    ("neq", "reactor.offequilibrium_scale"),
                    ("fission_fraction", "reactor.fission_fraction_scale"),
                    ("bkg_rate", "bkg.rate"),
                    ("hm_corr", "reactor_anue.spectrum_uncertainty.corr"),
                    ("hm_uncorr", "reactor_anue.spectrum_uncertainty.uncorr")
                    ):
                covariance_detector.add_covariance_for(name, parameters_nuisance_normalized[parameters_source])
                covariance_detector_period.add_covariance_for(name, parameters_nuisance_normalized[parameters_source])
            covariance_detector.add_covariance_sum()
            covariance_detector_period.add_covariance_sum()

            outputs.get_value("eventscount.final.concatenated.detector") >> covariance_detector
            outputs.get_value("eventscount.final.concatenated.detector_period") >> covariance_detector_period

            npars_cov = covariance_detector.get_parameters_count()
            npars_nuisance = ilen(parameters_nuisance_normalized.walkitems())
            if npars_cov!=npars_nuisance:
                raise RuntimeError("Some parameters are missing from covariance matrix")


            #
            # Statistic
            #
            # Create Nuisance parameters
            Sum.replicate(outputs("statistic.nuisance.parts"), name="statistic.nuisance.all")

            from dgf_statistics.MonteCarlo import MonteCarlo
            MonteCarlo.replicate(
                name="pseudo.data",
                mode="asimov",
                replicate_outputs=combinations["detector.period"],
                replicate_inputs=combinations["detector.period"]
            )
            outputs("eventscount.final.detector_period") >> inputs("pseudo.data.input")

            from dagflow.lib.Cholesky import Cholesky
            Cholesky.replicate(
                name="cholesky.model",
                replicate_outputs=combinations["detector.period"],
            )
            outputs("eventscount.final.by_detector_period") >> inputs("cholesky.model")

            from dgf_statistics.Chi2 import Chi2
            Chi2.replicate(
                replicate_inputs=combinations["detector.period"],
                name="statistic.stat.chi2p"
            )
            outputs("pseudo.data") >> inputs("statistic.stat.chi2p.data")
<<<<<<< HEAD
            outputs("eventscount.final.by_detector_period") >> inputs("statistic.stat.chi2p.theory")
            outputs("cholesky.model") >> inputs("statistic.stat.chi2p.errors")
=======
            outputs("eventscount.final.detector_period") >> inputs("statistic.stat.chi2p.theory")
            outputs("pseudo.data") >> inputs("statistic.stat.chi2p.errors")
>>>>>>> 80697290

            from dgf_statistics.CNPStat import CNPStat
            CNPStat.replicate(
                replicate_inputs=combinations["detector.period"],
                replicate_outputs=combinations["detector.period"],
                name="statistic.staterr.cnp"
            )
            outputs("pseudo.data") >> inputs("statistic.staterr.cnp.data")
            outputs("eventscount.final.detector_period") >> inputs("statistic.staterr.cnp.theory")

            Chi2.replicate(replicate_inputs=combinations["detector.period"], name="statistic.stat.chi2cnp")
            outputs("pseudo.data") >> inputs("statistic.stat.chi2cnp.data")
            outputs("eventscount.final.detector_period") >> inputs("statistic.stat.chi2cnp.theory")
            outputs("statistic.staterr.cnp") >> inputs("statistic.stat.chi2cnp.errors")

            Sum.replicate(outputs.get_value("statistic.stat.chi2p"), outputs.get_value("statistic.nuisance.all"), name="statistic.full.chi2p")
            Sum.replicate(outputs.get_value("statistic.stat.chi2cnp"), outputs.get_value("statistic.nuisance.all"), name="statistic.full.chi2cnp")
            # fmt: on

        processed_keys_set = set()
        storage("nodes").read_labels(labels, processed_keys_set=processed_keys_set)
        storage("outputs").read_labels(labels, processed_keys_set=processed_keys_set)
        storage("inputs").remove_connected_inputs()
        storage.read_paths(index=index)
        graph.build_index_dict(index)

        labels_mk = NestedMKDict(labels, sep=".")
        if self._strict:
            for key in processed_keys_set:
                labels_mk.delete_with_parents(key)
            if labels_mk:
                raise RuntimeError(
                    f"The following label groups were not used: {tuple(labels_mk.walkkeys())}"
                )

    def set_parameters(
        self,
        parameter_values: (
            Mapping[str, float | str] | Sequence[tuple[str, float | int]]
        ) = (),
    ):
        parameters_storage = self.storage("parameters.all")
        if isinstance(parameter_values, Mapping):
            iterable = parameter_values.items()
        else:
            iterable = parameter_values

        for parname, svalue in iterable:
            value = float(svalue)
            par = parameters_storage[parname]
            par.push(value)
            print(f"Set {parname}={svalue}")

    def next_sample(self) -> None:
        for node in self.storage("nodes.pseudo.data").walkvalues():
            node.next_sample()
<|MERGE_RESOLUTION|>--- conflicted
+++ resolved
@@ -1441,13 +1441,8 @@
                 name="statistic.stat.chi2p"
             )
             outputs("pseudo.data") >> inputs("statistic.stat.chi2p.data")
-<<<<<<< HEAD
-            outputs("eventscount.final.by_detector_period") >> inputs("statistic.stat.chi2p.theory")
+            outputs("eventscount.final.detector_period") >> inputs("statistic.stat.chi2p.theory")
             outputs("cholesky.model") >> inputs("statistic.stat.chi2p.errors")
-=======
-            outputs("eventscount.final.detector_period") >> inputs("statistic.stat.chi2p.theory")
-            outputs("pseudo.data") >> inputs("statistic.stat.chi2p.errors")
->>>>>>> 80697290
 
             from dgf_statistics.CNPStat import CNPStat
             CNPStat.replicate(
